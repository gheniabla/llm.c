/*
Kernels for layernorm forward pass.

Compile example:
nvcc -O3 --use_fast_math -lcublas -lcublasLt layernorm_forward.cu -o layernorm_forward

version 1 is naive port from CPU code to kernel: parallelizes over B,T, loops over C
./layernorm_forward 1

version 2 parallelizes over all of B,T,C
./layernorm_forward 2

version 3 uses cooperative groups to parallelize over all of B,T,C
./layernorm_forward 3

version 4 uses a more clever way to estimate variance, var(x) = mean(x**2) - mean(x)**2
          (allowing us to do a single pass over x on load)
./layernorm_forward 4

verstion 5 allocates blocks per row instead of warps per row, same alg as 4 otherwise
./layernorm_forward 5
*/

#include <stdio.h>
#include <stdlib.h>
#include <cuda_runtime.h>
#include <assert.h>
#include <cooperative_groups.h>
#include <cooperative_groups/reduce.h>
#include "common.h"

#define WARP_SIZE 32

// ----------------------------------------------------------------------------
// CPU code reference

// GPT-2 layernorm forward pass
void layernorm_forward_cpu(float* out, float* mean, float* rstd,
                       const float* inp, const float* weight, const float* bias,
                       int B, int T, int C) {
    float eps = 1e-5f;
    for (int b = 0; b < B; b++) {
        for (int t = 0; t < T; t++) {
            // seek to the input position inp[b,t,:]
            const float* x = inp + b * T * C + t * C;
            // calculate the mean
            float m = 0.0f;
            for (int i = 0; i < C; i++) {
                m += x[i];
            }
            m = m/C;
            // calculate the variance (without any bias correction)
            float v = 0.0f;
            for (int i = 0; i < C; i++) {
                float xshift = x[i] - m;
                v += xshift * xshift;
            }
            v = v/C;
            // calculate the rstd
            float s = 1.0f / sqrtf(v + eps);
            // seek to the output position in out[b,t,:]
            float* out_bt = out + b * T * C + t * C;
            for (int i = 0; i < C; i++) {
                float n = (s * (x[i] - m)); // normalized output
                float o = n * weight[i] + bias[i]; // scale and shift it
                out_bt[i] = o; // write
            }
            // cache the mean and rstd for the backward pass later
            mean[b * T + t] = m;
            rstd[b * T + t] = s;
        }
    }
}

// ----------------------------------------------------------------------------
// GPU kernels

// naive drag and drop implementation into kernel, parallelize over B,T, loop over C
__global__ void layernorm_forward_kernel1(float* out, float* mean, float* rstd,
                                 const float* inp, const float* weight, const float* bias,
                                 int N, int C) {
    int idx = blockIdx.x * blockDim.x + threadIdx.x;
    float eps = 1e-5f;

    if (idx < N) {
        // seek to the input position inp[idx,:]
        const float* x = inp + idx * C;
        // calculate the mean
        float m = 0.0f;
        for (int i = 0; i < C; i++) {
            m += x[i];
        }
        m = m / C;
        // calculate the variance (without any bias correction)
        float v = 0.0f;
        for (int i = 0; i < C; i++) {
            float xshift = x[i] - m;
            v += xshift * xshift;
        }
        v = v / C;
        // calculate the rstd
        float s = 1.0f / sqrtf(v + eps);
        // seek to the output position in out[idx,:]
        float* out_idx = out + idx * C;
        for (int i = 0; i < C; i++) {
            float n = (s * (x[i] - m)); // normalized output
            float o = n * weight[i] + bias[i]; // scale and shift it
            out_idx[i] = o; // write
        }
        // cache the mean and rstd for the backward pass later
        mean[idx] = m;
        rstd[idx] = s;
    }
}

__global__ void mean_kernel(float* mean, const float* inp, int N, int C, int block_size) {
    extern __shared__ float shared[];
    int idx = blockIdx.x; // range [0, B*T)
    int tid = threadIdx.x; // range [0, block_size)
    const float* x = inp + idx * C;
    // thread coarsening
    float sum = 0.0f;
    for (int i = tid; i < C; i += block_size) {
        sum += x[i];
    }
    shared[tid] = sum;
    __syncthreads();
    // reductions
    for (int stride = block_size / 2; stride >= 1; stride /= 2) {
        __syncthreads();
        if (tid < stride) {
            shared[tid] += shared[tid + stride];
        }
    }
    // write the final result (at thread 0) to global memory
    if (tid == 0) {
        mean[idx] = shared[0] / C;
    }
}

__global__ void rstd_kernel(float* rstd, const float* inp, const float* mean, int N, int C, int block_size) {
    extern __shared__ float shared[];
    int idx = blockIdx.x; // range [0, B*T)
    int tid = threadIdx.x; // range [0, block_size)
    const float* x = inp + idx * C;
    float m = mean[idx];
    // thread coarsening
    float sum = 0.0f;
    for (int i = tid; i < C; i += block_size) {
        float diff = x[i] - m;
        sum += diff * diff;
    }
    shared[tid] = sum;
    __syncthreads();
    // reductions
    for (int stride = block_size / 2; stride >= 1; stride /= 2) {
        __syncthreads();
        if (tid < stride) {
            shared[tid] += shared[tid + stride];
        }
    }
    // write the final result (at thread 0) to global memory
    if (tid == 0) {
        rstd[idx] = 1.0f / sqrtf(shared[0] / C + 1e-5f);
    }
}

__global__ void normalization_kernel(float* out, const float* inp, float* mean, float* rstd,
                                     const float* weight, const float* bias, int B, int T, int C) {
    int idx = blockIdx.x * blockDim.x + threadIdx.x;

    int bt = idx / C;
    int c = idx % C;

    float m = mean[bt];
    float s = rstd[bt];
    float xi = inp[idx];
    float n = s * (xi - m);
    float o = n * weight[c] + bias[c];

    out[idx] = o;
}

__global__ void layernorm_forward_kernel3(float* __restrict__ out, float* __restrict__ mean, float* __restrict__ rstd,
                                    const float*  __restrict__ inp, const float*  __restrict__ weight,
                                    const float* __restrict__ bias, int N, int C) {
    int warpsPerBlock = blockDim.x / warpSize;
    int warpId = threadIdx.x / warpSize;
    int laneId = threadIdx.x % warpSize;
    int idx = blockIdx.x * warpsPerBlock + warpId;
    if (idx >= N) {
        return;
    }

    // the row of input that this group of threads is responsible for
    const float* x = inp + idx * C;

    // mean
    float sum = 0.0f;
    for (int i = laneId; i < C; i += warpSize) {
        sum += x[i];
    }
    sum = warpReduceSum(sum);
    float m = sum / C;
    if (laneId == 0 && mean != nullptr) {
        __stcs(mean + idx, m);
    }

    // rstd
    sum = 0.0f;
    for (int i = laneId; i < C; i += warpSize) {
        float diff = x[i] - m;
        sum += diff * diff;
    }
    sum = warpReduceSum(sum);
    float s = rsqrtf(sum / C + 1e-5f);
    if (laneId == 0 && rstd != nullptr) {
        __stcs(rstd + idx, s);
    }

    // final normalization and scaling by weight/bias
    float* o = out + idx * C;
    for (int c = laneId; c < C; c += warpSize) {
        // load and store using the .cs "streaming" hint to the compiler,
        // indicating that this data will not be reused soon, and can be
        // streamed through the caches this allows the threads to get more
        // cache-hits for the (shared) weight and bias parameters
        float n = s * (__ldcs(x + c) - m);
        __stcs(o + c, n * weight[c] + bias[c]);
    }
}

// same as kernel 3 but uses var(x) == mean(x**2) - mean(x)**2
__global__ void layernorm_forward_kernel4(float* __restrict__ out, float* __restrict__ mean, float* __restrict__ rstd,
                                    const float*  __restrict__ inp, const float*  __restrict__ weight,
                                    const float* __restrict__ bias, int N, int C) {
    int warpsPerBlock = blockDim.x / warpSize;
    int warpId = threadIdx.x / warpSize;
    int laneId = threadIdx.x % warpSize;
    int idx = blockIdx.x * warpsPerBlock + warpId;
    if (idx >= N) {
        return;
    }

    // the row of input that this group of threads is responsible for
    const float* x = inp + idx * C;

    // thread coarsening through the row, reduce the sum in series
    float sum1 = 0.0;  // stores sum(x)
    float sum2 = 0.0;  // stores sum(x**2)
    for (int i = laneId; i < C; i += warpSize) {
        float xi = x[i];
        sum1 += xi;
        sum2 += xi * xi;
    }
    // warp-level reduction at the end
    float mean1 = warpReduceSum(sum1) / C;  // mean(x)
    float mean2 = warpReduceSum(sum2) / C;  // mean(x**2)

    // mean, var, rstd
    float var = mean2 - mean1 * mean1;
    float s = rsqrtf(var + 1e-5f);

    // store the mean, no need to cache it
    if (laneId == 0 && mean != nullptr) {
        __stcs(mean + idx, mean1);
    }
    // store the rstd, no need to cache it
    if (laneId == 0 && rstd != nullptr) {
        __stcs(rstd + idx, s);
    }
    // final normalization and scaling by weight/bias
    float* o = out + idx * C;
    for (int c = laneId; c < C; c += warpSize) {
        float n = s * (__ldcs(x + c) - mean1);
        __stcs(o + c, n * weight[c] + bias[c]);
    }
}

// like 4, but in kernel 5 we have each block doing one row, not just a single warp
__global__ void layernorm_forward_kernel5(float* __restrict__ out, float* __restrict__ mean, float* __restrict__ rstd,
                                    const float*  __restrict__ inp, const float*  __restrict__ weight,
                                    const float* __restrict__ bias, int N, int C) {
    __shared__ float shared_sum[32]; // block_size max is 1024 = 32 * 32 warps
    __shared__ float shared_sum2[32]; // warps will be writing into shared memeory after warp-reduce
    int num_warps = blockDim.x / 32;
    int warp_id = threadIdx.x / 32;
    int lane_id = threadIdx.x % 32;
    int idx = blockIdx.x; // simply one block per row
    // the row of input that this group of threads is responsible for
    const float* x = inp + idx * C;
    // thread coarsening through the row, reduce the sum in series
    float thread_sum = 0.0; // stores sum(x)
    float thread_sum2 = 0.0; // stores sum(x**2)
    // for (int i = C + threadIdx.x - blockDim.x; i >= 0; i -= blockDim.x) {
    for (int i = threadIdx.x; i < C; i += blockDim.x) {
        float xi = x[i];
        thread_sum += xi;
        thread_sum2 += xi * xi;
    }
    // warp-level reduction
    float warp_sum = warpReduceSum(thread_sum);
    float warp_sum2 = warpReduceSum(thread_sum2);
    // store the warp-level reduction in shared memory (we could have lane_id == 0 guard but not needed)
    shared_sum[warp_id] = warp_sum;
    shared_sum2[warp_id] = warp_sum2;
    __syncthreads();
    // load results from shared memory to threads, pad with zeros for threads that are out of bounds
    warp_sum = (lane_id < num_warps) ? shared_sum[lane_id] : 0.0f;
    warp_sum2 = (lane_id < num_warps) ? shared_sum2[lane_id] : 0.0f;
    // now reduce the warp-level reductions
    float block_sum = warpReduceSum(warp_sum); // sum(x)
    float block_sum2 = warpReduceSum(warp_sum2); // sum(x**2)
    // mean, var, rstd
    block_sum /= C; // mean(x)
    block_sum2 /= C; // mean(x**2)
    float m = block_sum;
    float var = block_sum2 - m * m;
    float s = rsqrtf(var + 1e-5f);
    // store the mean, no need to cache it
    if(threadIdx.x == 0 && mean != nullptr) {
        __stcs(mean + idx, m);
    }
    // store the rstd, no need to cache it
    if(threadIdx.x == 0 && rstd != nullptr) {
        __stcs(rstd + idx, s);
    }
    // final normalization and scaling by weight/bias
    float* o = out + idx * C;
    for (int i = threadIdx.x; i < C; i += blockDim.x) {
        float n = s * (__ldcs(x+i) - m);
        __stcs(o+i, n * weight[i] + bias[i]);
    }
}

<<<<<<< HEAD
// similar to kernel4, plus using smem to temporaily store input data
// due to the smem limit, this kernel cannot handle block size > 512 (with fixed C 768 and warp size 32)
// not so much modification, but decently improve bandwidth
__global__ void __launch_bounds__(512) layernorm_forward_kernel6(float* __restrict__ out, float* __restrict__ mean, float* __restrict__ rstd,
                                    const float*  __restrict__ inp, const float*  __restrict__ weight,
                                    const float* __restrict__ bias, int N, int C) {
    float eps = 1e-5f;
    extern __shared__ float xShared[];
    int warpsPerBlock = blockDim.x / warpSize;
    int warpId = threadIdx.x / warpSize;
    int laneId = threadIdx.x % warpSize;
    float* const xSharedThisWarp = xShared + warpId * C;
    int row = blockIdx.x * warpsPerBlock + warpId;
    if (row < N) {
        const float* const x = inp + row * C;
        float* const y = out + row * C;
        float partialSum = 0.0f, partialSum2 = 0.0f;

        for (int i = laneId; i < C; i += warpSize) {
            float xi = x[i];
            xSharedThisWarp[i] = xi;
            partialSum += xi;
            partialSum2 += xi * xi;
        }

        float mean1 = warpReduceSum(partialSum) / C;
        float mean2 = warpReduceSum(partialSum2) / C;

        if (laneId == 0 && mean != nullptr) __stcs(mean + row, mean1);

        float var = (mean2 - mean1 * mean1);

        float invStd = rsqrtf(var + eps);

        if (laneId == 0 && rstd != nullptr) __stcs(rstd + row, invStd);

        // load from smem for accleration
        for (int i = laneId; i < C; i += warpSize) {
            __stcs(y + i, weight[i] * (xSharedThisWarp[i] - mean1) * invStd + bias[i]);
        }
=======
// Inspired by `fused_residual_forward_kernel5` in fused_residual_forward.cu
__global__ void layernorm_forward_kernel6(float* __restrict__ out, float* __restrict__ mean, float* __restrict__ rstd,
                                    const float*  __restrict__ inp, const float*  __restrict__ weight,
                                    const float* __restrict__ bias, int N, int C) {
    assert(blockDim.x == WARP_SIZE);

    // load weights and biases into shared memory
    // do this before we allow any threads to exit!
    extern __shared__ char params[];
    // load128/store128 sometimes generated multiple instructions when the types here were floatX*, so
    // let's keep everything as x128
    x128* s_weight = reinterpret_cast<x128*>(params);
    x128* s_bias = reinterpret_cast<x128*>(params) + (C / x128::size);
    x128* s_in = reinterpret_cast<x128*>(params) + ((2 + threadIdx.y) * C / x128::size);

    int sidx = (threadIdx.x + WARP_SIZE * threadIdx.y) * x128::size;
    for(int i = sidx; i < C; i += blockDim.y * WARP_SIZE * x128::size) {
        s_weight[i/x128::size] = load128(weight + i);
        s_bias[i/x128::size] = load128(bias + i);
    }
    __syncthreads();

    int idx = blockIdx.x * blockDim.y + threadIdx.y;
    if(idx >= N) { return; } // guard

    // adjust pointers to current token
    inp += idx * C;
    out += idx * C;

    const float eps = 1e-5f;
    float sum = 0.0f;
    for(int c = threadIdx.x * x128::size; c < C; c += WARP_SIZE * x128::size) {
        const x128 in_data = load128cs(inp + c);
        for(int k = 0; k < x128::size; ++k) {
            sum += (float)in_data[k];
        }
        s_in[c / x128::size] = in_data;
    }

    sum = warpReduceSum(sum);
    float m = sum / C;
    float v = 0.f;

    for(int c = threadIdx.x * x128::size; c < C; c += WARP_SIZE * x128::size) {
        const x128 in_data = s_in[c / x128::size];
        for(int k = 0; k < x128::size; ++k) {
            v += ((float)in_data[k] - m) * ((float)in_data[k] - m);
        }
    }

    v = warpReduceSum(v) / C;
    float s = rsqrtf(v + eps);

    for(int c = threadIdx.x * x128::size; c < C; c += WARP_SIZE * x128::size) {
        const x128 in_data = s_in[c / x128::size];
        const x128 w = s_weight[c / x128::size];
        const x128 b = s_bias[c / x128::size];
        x128 out_data;
        for(int k = 0; k < x128::size; ++k) {
            float n = s * ((float)in_data[k] - m); // normalized output
            float o = n * (float)w[k] + (float)b[k]; // scale and shift it
            out_data[k] = o;
        }

        store128cs(out + c, out_data);
    }
    // cache the mean and rstd for the backward pass later
    if(threadIdx.x == 0 && mean != nullptr) {
        __stcs(mean + idx, m);
    }
    // store the rstd, no need to cache it
    if(threadIdx.x == 0 && rstd != nullptr) {
        __stcs(rstd + idx, s);
>>>>>>> a33a49a7
    }
}

// ----------------------------------------------------------------------------
// kernel launcher

void layernorm_forward1(float* out, float* mean, float* rstd,
                           const float* inp, const float* weight, const float* bias,
                           int B, int T, int C,
                           const int block_size) {
    const int N = B * T;
    const int grid_size = ceil_div(N, block_size);
    layernorm_forward_kernel1<<<grid_size, block_size>>>(out, mean, rstd, inp, weight, bias, N, C);
    cudaCheck(cudaGetLastError());
}

void layernorm_forward2(float* out, float* mean, float* rstd,
                       const float* inp, const float* weight, const float* bias,
                       int B, int T, int C,
                       const int block_size) {
    int N = B * T;
    // in mean and rstd, threads cooperate within blocks via reductions
    mean_kernel<<<N, block_size, block_size * sizeof(float)>>>(mean, inp, N, C, block_size);
    cudaCheck(cudaGetLastError());
    rstd_kernel<<<N, block_size, block_size * sizeof(float)>>>(rstd, inp, mean, N, C, block_size);
    cudaCheck(cudaGetLastError());
    // in the normalization, everything just gets flattened out
    const int block_size2 = 256;
    const int grid_size = ceil_div(B * T * C, block_size2);
    normalization_kernel<<<grid_size, block_size2>>>(out, inp, mean, rstd, weight, bias, B, T, C);
    cudaCheck(cudaGetLastError());
}

void layernorm_forward3(float* out, float* mean, float* rstd,
                       const float* inp, const float* weight, const float* bias,
                       int B, int T, int C,
                       const int block_size) {
    assert(block_size % 32 == 0);
    const int N = B * T;
    const int grid_size = ceil_div(N * 32, block_size);
    layernorm_forward_kernel3<<<grid_size, block_size>>>(out, mean, rstd, inp, weight, bias, N, C);
    cudaCheck(cudaGetLastError());
}

void layernorm_forward4(float* out, float* mean, float* rstd,
                       const float* inp, const float* weight, const float* bias,
                       int B, int T, int C,
                       const int block_size) {
    assert(block_size % 32 == 0);
    const int N = B * T;
    const int grid_size = ceil_div(N * 32, block_size);
    layernorm_forward_kernel4<<<grid_size, block_size>>>(out, mean, rstd, inp, weight, bias, N, C);
    cudaCheck(cudaGetLastError());
}

void layernorm_forward5(float* out, float* mean, float* rstd,
                       const float* inp, const float* weight, const float* bias,
                       int B, int T, int C,
                       const int block_size) {
    assert(block_size % 32 == 0);
    assert(block_size <= 1024);
    const int N = B * T;
    const int grid_size = N;
    layernorm_forward_kernel5<<<grid_size, block_size>>>(out, mean, rstd, inp, weight, bias, N, C);
    cudaCheck(cudaGetLastError());
}

<<<<<<< HEAD
void layernorm_forward6(float* out, float* mean, float* rstd, const float* inp,
                        const float* weight, const float* bias, int B, int T,
                        int C, const int block_size) {
    assert(block_size % 32 == 0);
    const int maxBlockSizeKernel6 = 512;
    const int N = B * T;
    const int grid_size =
        ceil_div(N * 32, min(maxBlockSizeKernel6, block_size));

    int device;
    cudaCheck(cudaGetDevice(&device));
    cudaDeviceProp prop;
    cudaCheck(cudaGetDeviceProperties(&prop, device));
    unsigned int smemSize =
        C * sizeof(float) * (min(maxBlockSizeKernel6, block_size) / 32);
    layernorm_forward_kernel6<<<grid_size, min(maxBlockSizeKernel6, block_size),
                                smemSize>>>(out, mean, rstd, inp, weight, bias,
                                            N, C);
=======
void layernorm_forward6(float* out, float* mean, float* rstd,
                       const float* inp, const float* weight, const float* bias,
                       int B, int T, int C,
                       int block_size) {
    assert(block_size % 32 == 0);
    const int N = B * T;
    int block_y = block_size / WARP_SIZE;
    const int grid_size = ceil_div(N, block_y);
    size_t smem = (2 + block_y) * C * sizeof(float);

    // in order to use more than 48 KiB of smem, need to call cudaFuncSetAttribute
    // this may fail, in which case we fall back to the smem free implementation.
    cudaCheck(cudaGetLastError());
    auto status = cudaFuncSetAttribute(layernorm_forward_kernel6, cudaFuncAttributeMaxDynamicSharedMemorySize, smem);
    cudaGetLastError();
    if (status == cudaSuccess) {
        layernorm_forward_kernel6<<<grid_size, dim3(32, block_y), smem>>>(out, mean, rstd, inp, weight, bias, N, C);
    } else {
        const int grid_size = N;
        // fall back to the version without shared memory
        layernorm_forward_kernel5<<<grid_size, block_size>>>(out, mean, rstd, inp, weight, bias, N, C);
    }
>>>>>>> a33a49a7
    cudaCheck(cudaGetLastError());
}

// kernel version dispatch
void layernorm_forward(int kernel_num,
                    float* out, float* mean, float* rstd,
                    const float* inp, const float* weight, const float* bias,
                    int B, int T, int C,
                    const int block_size) {
    switch (kernel_num) {
        case 1:
            layernorm_forward1(out, mean, rstd, inp, weight, bias, B, T, C, block_size);
            break;
        case 2:
            layernorm_forward2(out, mean, rstd, inp, weight, bias, B, T, C, block_size);
            break;
        case 3:
            layernorm_forward3(out, mean, rstd, inp, weight, bias, B, T, C, block_size);
            break;
        case 4:
            layernorm_forward4(out, mean, rstd, inp, weight, bias, B, T, C, block_size);
            break;
        case 5:
            layernorm_forward5(out, mean, rstd, inp, weight, bias, B, T, C, block_size);
            break;
        case 6:
            layernorm_forward6(out, mean, rstd, inp, weight, bias, B, T, C, block_size);
            break;
        default:
            printf("Invalid kernel number\n");
            exit(1);
    }
}

// ----------------------------------------------------------------------------

int main(int argc, char **argv) {
    srand(0);

    int B = 8;
    int T = 1024;
    int C = 768;

    int deviceIdx = 0;
    cudaCheck(cudaSetDevice(deviceIdx));

    // create host memory of random numbers
    float* out = (float*)malloc(B * T * C * sizeof(float));
    float* mean = (float*)malloc(B * T * sizeof(float));
    float* rstd = (float*)malloc(B * T * sizeof(float));
    float* inp = make_random_float(B * T * C);
    float* weight = make_random_float(C);
    float* bias = make_random_float(C);

    // move to GPU
    float* d_out;
    float* d_mean;
    float* d_rstd;
    float* d_inp;
    float* d_weight;
    float* d_bias;
    cudaCheck(cudaMalloc(&d_out, B * T * C * sizeof(float)));
    cudaCheck(cudaMalloc(&d_mean, B * T * sizeof(float)));
    cudaCheck(cudaMalloc(&d_rstd, B * T * sizeof(float)));
    cudaCheck(cudaMalloc(&d_inp, B * T * C * sizeof(float)));
    cudaCheck(cudaMalloc(&d_weight, C * sizeof(float)));
    cudaCheck(cudaMalloc(&d_bias, C * sizeof(float)));
    cudaCheck(cudaMemcpy(d_inp, inp, B * T * C * sizeof(float), cudaMemcpyHostToDevice));
    cudaCheck(cudaMemcpy(d_weight, weight, C * sizeof(float), cudaMemcpyHostToDevice));
    cudaCheck(cudaMemcpy(d_bias, bias, C * sizeof(float), cudaMemcpyHostToDevice));

    // read kernel_num from command line
    int kernel_num = 2;
    if (argc > 1) {
        kernel_num = atoi(argv[1]);
    }
    printf("Using kernel %d\n", kernel_num);

    int block_sizes[] = {32, 64, 128, 256, 512, 1024};

    layernorm_forward_cpu(out, mean, rstd, inp, weight, bias, B, T, C);

    // check the correctness of the kernel at all block sizes
    for (int j = 0; j < sizeof(block_sizes) / sizeof(int); j++) {
        int block_size = block_sizes[j];
        printf("Checking block size %d.\n", block_size);

        layernorm_forward(kernel_num, d_out, d_mean, d_rstd, d_inp, d_weight, d_bias, B, T, C, block_size);

        validate_result(d_out, out, "out", B * T * C, 1e-5f);
        validate_result(d_mean, mean, "mean", B * T, 1e-5f);
        validate_result(d_rstd, rstd, "rstd", B * T, 1e-5f);
    }

    printf("All results match. Starting benchmarks.\n\n");

    // time the kernel at different block sizes
    for (int j = 0; j < sizeof(block_sizes) / sizeof(int); j++) {
        int block_size = block_sizes[j];

        int repeat_times = 2000;
        float elapsed_time = benchmark_kernel(repeat_times, layernorm_forward,
                                              kernel_num, d_out, d_mean, d_rstd, d_inp, d_weight, d_bias,
                                              B, T, C, block_size);

        // napkin math: estimate the memory bandwidth achieved
        // e.g. A100 40GB PCIe is advertised at 1,555GB/s
        long memory_ops = (2 * B * T * C) * 4; // *4 for float
        float memory_bandwidth = memory_ops / elapsed_time / 1e6;

        printf("block_size %4d | time %.4f ms | bandwidth %.2f GB/s\n", block_size, elapsed_time, memory_bandwidth);
    }

    // free memory
    free(out);
    free(mean);
    free(rstd);
    free(inp);
    free(weight);
    free(bias);
    cudaCheck(cudaFree(d_out));
    cudaCheck(cudaFree(d_mean));
    cudaCheck(cudaFree(d_rstd));
    cudaCheck(cudaFree(d_inp));
    cudaCheck(cudaFree(d_weight));
    cudaCheck(cudaFree(d_bias));

    return 0;
}<|MERGE_RESOLUTION|>--- conflicted
+++ resolved
@@ -333,11 +333,86 @@
     }
 }
 
-<<<<<<< HEAD
+// Inspired by `fused_residual_forward_kernel5` in fused_residual_forward.cu
+__global__ void layernorm_forward_kernel6(float* __restrict__ out, float* __restrict__ mean, float* __restrict__ rstd,
+                                    const float*  __restrict__ inp, const float*  __restrict__ weight,
+                                    const float* __restrict__ bias, int N, int C) {
+    assert(blockDim.x == WARP_SIZE);
+
+    // load weights and biases into shared memory
+    // do this before we allow any threads to exit!
+    extern __shared__ char params[];
+    // load128/store128 sometimes generated multiple instructions when the types here were floatX*, so
+    // let's keep everything as x128
+    x128* s_weight = reinterpret_cast<x128*>(params);
+    x128* s_bias = reinterpret_cast<x128*>(params) + (C / x128::size);
+    x128* s_in = reinterpret_cast<x128*>(params) + ((2 + threadIdx.y) * C / x128::size);
+
+    int sidx = (threadIdx.x + WARP_SIZE * threadIdx.y) * x128::size;
+    for(int i = sidx; i < C; i += blockDim.y * WARP_SIZE * x128::size) {
+        s_weight[i/x128::size] = load128(weight + i);
+        s_bias[i/x128::size] = load128(bias + i);
+    }
+    __syncthreads();
+
+    int idx = blockIdx.x * blockDim.y + threadIdx.y;
+    if(idx >= N) { return; } // guard
+
+    // adjust pointers to current token
+    inp += idx * C;
+    out += idx * C;
+
+    const float eps = 1e-5f;
+    float sum = 0.0f;
+    for(int c = threadIdx.x * x128::size; c < C; c += WARP_SIZE * x128::size) {
+        const x128 in_data = load128cs(inp + c);
+        for(int k = 0; k < x128::size; ++k) {
+            sum += (float)in_data[k];
+        }
+        s_in[c / x128::size] = in_data;
+    }
+
+    sum = warpReduceSum(sum);
+    float m = sum / C;
+    float v = 0.f;
+
+    for(int c = threadIdx.x * x128::size; c < C; c += WARP_SIZE * x128::size) {
+        const x128 in_data = s_in[c / x128::size];
+        for(int k = 0; k < x128::size; ++k) {
+            v += ((float)in_data[k] - m) * ((float)in_data[k] - m);
+        }
+    }
+
+    v = warpReduceSum(v) / C;
+    float s = rsqrtf(v + eps);
+
+    for(int c = threadIdx.x * x128::size; c < C; c += WARP_SIZE * x128::size) {
+        const x128 in_data = s_in[c / x128::size];
+        const x128 w = s_weight[c / x128::size];
+        const x128 b = s_bias[c / x128::size];
+        x128 out_data;
+        for(int k = 0; k < x128::size; ++k) {
+            float n = s * ((float)in_data[k] - m); // normalized output
+            float o = n * (float)w[k] + (float)b[k]; // scale and shift it
+            out_data[k] = o;
+        }
+
+        store128cs(out + c, out_data);
+    }
+    // cache the mean and rstd for the backward pass later
+    if(threadIdx.x == 0 && mean != nullptr) {
+        __stcs(mean + idx, m);
+    }
+    // store the rstd, no need to cache it
+    if(threadIdx.x == 0 && rstd != nullptr) {
+        __stcs(rstd + idx, s);
+    }
+}
+
 // similar to kernel4, plus using smem to temporaily store input data
 // due to the smem limit, this kernel cannot handle block size > 512 (with fixed C 768 and warp size 32)
 // not so much modification, but decently improve bandwidth
-__global__ void __launch_bounds__(512) layernorm_forward_kernel6(float* __restrict__ out, float* __restrict__ mean, float* __restrict__ rstd,
+__global__ void __launch_bounds__(512) layernorm_forward_kernel7(float* __restrict__ out, float* __restrict__ mean, float* __restrict__ rstd,
                                     const float*  __restrict__ inp, const float*  __restrict__ weight,
                                     const float* __restrict__ bias, int N, int C) {
     float eps = 1e-5f;
@@ -374,81 +449,6 @@
         for (int i = laneId; i < C; i += warpSize) {
             __stcs(y + i, weight[i] * (xSharedThisWarp[i] - mean1) * invStd + bias[i]);
         }
-=======
-// Inspired by `fused_residual_forward_kernel5` in fused_residual_forward.cu
-__global__ void layernorm_forward_kernel6(float* __restrict__ out, float* __restrict__ mean, float* __restrict__ rstd,
-                                    const float*  __restrict__ inp, const float*  __restrict__ weight,
-                                    const float* __restrict__ bias, int N, int C) {
-    assert(blockDim.x == WARP_SIZE);
-
-    // load weights and biases into shared memory
-    // do this before we allow any threads to exit!
-    extern __shared__ char params[];
-    // load128/store128 sometimes generated multiple instructions when the types here were floatX*, so
-    // let's keep everything as x128
-    x128* s_weight = reinterpret_cast<x128*>(params);
-    x128* s_bias = reinterpret_cast<x128*>(params) + (C / x128::size);
-    x128* s_in = reinterpret_cast<x128*>(params) + ((2 + threadIdx.y) * C / x128::size);
-
-    int sidx = (threadIdx.x + WARP_SIZE * threadIdx.y) * x128::size;
-    for(int i = sidx; i < C; i += blockDim.y * WARP_SIZE * x128::size) {
-        s_weight[i/x128::size] = load128(weight + i);
-        s_bias[i/x128::size] = load128(bias + i);
-    }
-    __syncthreads();
-
-    int idx = blockIdx.x * blockDim.y + threadIdx.y;
-    if(idx >= N) { return; } // guard
-
-    // adjust pointers to current token
-    inp += idx * C;
-    out += idx * C;
-
-    const float eps = 1e-5f;
-    float sum = 0.0f;
-    for(int c = threadIdx.x * x128::size; c < C; c += WARP_SIZE * x128::size) {
-        const x128 in_data = load128cs(inp + c);
-        for(int k = 0; k < x128::size; ++k) {
-            sum += (float)in_data[k];
-        }
-        s_in[c / x128::size] = in_data;
-    }
-
-    sum = warpReduceSum(sum);
-    float m = sum / C;
-    float v = 0.f;
-
-    for(int c = threadIdx.x * x128::size; c < C; c += WARP_SIZE * x128::size) {
-        const x128 in_data = s_in[c / x128::size];
-        for(int k = 0; k < x128::size; ++k) {
-            v += ((float)in_data[k] - m) * ((float)in_data[k] - m);
-        }
-    }
-
-    v = warpReduceSum(v) / C;
-    float s = rsqrtf(v + eps);
-
-    for(int c = threadIdx.x * x128::size; c < C; c += WARP_SIZE * x128::size) {
-        const x128 in_data = s_in[c / x128::size];
-        const x128 w = s_weight[c / x128::size];
-        const x128 b = s_bias[c / x128::size];
-        x128 out_data;
-        for(int k = 0; k < x128::size; ++k) {
-            float n = s * ((float)in_data[k] - m); // normalized output
-            float o = n * (float)w[k] + (float)b[k]; // scale and shift it
-            out_data[k] = o;
-        }
-
-        store128cs(out + c, out_data);
-    }
-    // cache the mean and rstd for the backward pass later
-    if(threadIdx.x == 0 && mean != nullptr) {
-        __stcs(mean + idx, m);
-    }
-    // store the rstd, no need to cache it
-    if(threadIdx.x == 0 && rstd != nullptr) {
-        __stcs(rstd + idx, s);
->>>>>>> a33a49a7
     }
 }
 
@@ -516,26 +516,6 @@
     cudaCheck(cudaGetLastError());
 }
 
-<<<<<<< HEAD
-void layernorm_forward6(float* out, float* mean, float* rstd, const float* inp,
-                        const float* weight, const float* bias, int B, int T,
-                        int C, const int block_size) {
-    assert(block_size % 32 == 0);
-    const int maxBlockSizeKernel6 = 512;
-    const int N = B * T;
-    const int grid_size =
-        ceil_div(N * 32, min(maxBlockSizeKernel6, block_size));
-
-    int device;
-    cudaCheck(cudaGetDevice(&device));
-    cudaDeviceProp prop;
-    cudaCheck(cudaGetDeviceProperties(&prop, device));
-    unsigned int smemSize =
-        C * sizeof(float) * (min(maxBlockSizeKernel6, block_size) / 32);
-    layernorm_forward_kernel6<<<grid_size, min(maxBlockSizeKernel6, block_size),
-                                smemSize>>>(out, mean, rstd, inp, weight, bias,
-                                            N, C);
-=======
 void layernorm_forward6(float* out, float* mean, float* rstd,
                        const float* inp, const float* weight, const float* bias,
                        int B, int T, int C,
@@ -558,7 +538,27 @@
         // fall back to the version without shared memory
         layernorm_forward_kernel5<<<grid_size, block_size>>>(out, mean, rstd, inp, weight, bias, N, C);
     }
->>>>>>> a33a49a7
+    cudaCheck(cudaGetLastError());
+}
+
+void layernorm_forward7(float* out, float* mean, float* rstd, const float* inp,
+                        const float* weight, const float* bias, int B, int T,
+                        int C, const int block_size) {
+    assert(block_size % 32 == 0);
+    const int maxBlockSizeKernel6 = 512;
+    const int N = B * T;
+    const int grid_size =
+        ceil_div(N * 32, min(maxBlockSizeKernel6, block_size));
+
+    int device;
+    cudaCheck(cudaGetDevice(&device));
+    cudaDeviceProp prop;
+    cudaCheck(cudaGetDeviceProperties(&prop, device));
+    unsigned int smemSize =
+        C * sizeof(float) * (min(maxBlockSizeKernel6, block_size) / 32);
+    layernorm_forward_kernel7<<<grid_size, min(maxBlockSizeKernel6, block_size),
+                                smemSize>>>(out, mean, rstd, inp, weight, bias,
+                                            N, C);
     cudaCheck(cudaGetLastError());
 }
 
@@ -587,6 +587,9 @@
         case 6:
             layernorm_forward6(out, mean, rstd, inp, weight, bias, B, T, C, block_size);
             break;
+        case 7:
+            layernorm_forward7(out, mean, rstd, inp, weight, bias, B, T, C, block_size);
+            break;
         default:
             printf("Invalid kernel number\n");
             exit(1);
