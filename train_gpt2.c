/*
This file trains the GPT-2 model.
This version is the clean, minimal, reference. As such:
- it runs on CPU.
- it does not make the code too complex; it is readable.
- it does not use any processor-specific instructions, intrinsics and such.
- it _does_ use a few OpenMP pragmas because this is a large speedup at very low cost
There will be other versions of this code that specialize it and make it fast.
*/

#include <stdio.h>
#include <stdlib.h>
#include <ctype.h>
#include <stdint.h>
#include <assert.h>
#include <math.h>
#include <time.h>
#include <string.h>
#include <unistd.h>
#ifdef OMP
#include <omp.h>
#endif

// ----------------------------------------------------------------------------
// all the individual layers' forward and backward passes
// B = batch_size, T = sequence_length, C = channels, V = vocab_size

void encoder_forward(float* out,
                   int* inp, float* wte, float* wpe,
                   int B, int T, int C) {
    // out is (B,T,C). At each position (b,t), a C-dimensional vector summarizing token & position
    // inp is (B,T) of integers, holding the token ids at each (b,t) position
    // wte is (V,C) of token embeddings, short for "weight token embeddings"
    // wpe is (maxT,C) of position embeddings, short for "weight positional embedding"
    for (int b = 0; b < B; b++) {
        for (int t = 0; t < T; t++) {
            // seek to the output position in out[b,t,:]
            float* out_bt = out + b * T * C + t * C;
            // get the index of the token at inp[b, t]
            int ix = inp[b * T + t];
            // seek to the position in wte corresponding to the token
            float* wte_ix = wte + ix * C;
            // seek to the position in wpe corresponding to the position
            float* wpe_t = wpe + t * C;
            // add the two vectors and store the result in out[b,t,:]
            for (int i = 0; i < C; i++) {
                out_bt[i] = wte_ix[i] + wpe_t[i];
            }
        }
    }
}

void encoder_backward(float* dwte, float* dwpe,
                      float* dout, int* inp,
                      int B, int T, int C) {
    for (int b = 0; b < B; b++) {
        for (int t = 0; t < T; t++) {
            float* dout_bt = dout + b * T * C + t * C;
            int ix = inp[b * T + t];
            float* dwte_ix = dwte + ix * C;
            float* dwpe_t = dwpe + t * C;
            for (int i = 0; i < C; i++) {
                float d = dout_bt[i];
                dwte_ix[i] += d;
                dwpe_t[i] += d;
            }
        }
    }
}

void layernorm_forward(float* out, float* mean, float* rstd,
                       float* inp, float* weight, float* bias,
                       int B, int T, int C) {
    // reference: https://pytorch.org/docs/stable/generated/torch.nn.LayerNorm.html
    // both inp and out are (B,T,C) of the activations
    // mean and rstd are (B,T) buffers, to be used later in backward pass
    // at each position (b,t) of the input, the C-dimensional vector
    // of activations gets normalized, then scaled and shifted
    float eps = 1e-5f;
    for (int b = 0; b < B; b++) {
        for (int t = 0; t < T; t++) {
            // seek to the input position inp[b,t,:]
            float* x = inp + b * T * C + t * C;
            // calculate the mean
            float m = 0.0f;
            for (int i = 0; i < C; i++) {
                m += x[i];
            }
            m = m/C;
            // calculate the variance (without any bias correction)
            float v = 0.0f;
            for (int i = 0; i < C; i++) {
                float xshift = x[i] - m;
                v += xshift * xshift;
            }
            v = v/C;
            // calculate the rstd (reciprocal standard deviation)
            float s = 1.0f / sqrtf(v + eps);
            // seek to the output position in out[b,t,:]
            float* out_bt = out + b * T * C + t * C;
            for (int i = 0; i < C; i++) {
                float n = (s * (x[i] - m)); // normalize
                float o = n * weight[i] + bias[i]; // scale and shift
                out_bt[i] = o; // write
            }
            // cache the mean and rstd for the backward pass later
            mean[b * T + t] = m;
            rstd[b * T + t] = s;
        }
    }
}

void layernorm_backward(float* dinp, float* dweight, float* dbias,
                        float* dout, float* inp, float* weight, float* mean, float* rstd,
                        int B, int T, int C) {
    for (int b = 0; b < B; b++) {
        for (int t = 0; t < T; t++) {
            float* dout_bt = dout + b * T * C + t * C;
            float* inp_bt = inp + b * T * C + t * C;
            float* dinp_bt = dinp + b * T * C + t * C;
            float mean_bt = mean[b * T + t];
            float rstd_bt = rstd[b * T + t];

            // first: two reduce operations
            float dnorm_mean = 0.0f;
            float dnorm_norm_mean = 0.0f;
            for (int i = 0; i < C; i++) {
                float norm_bti = (inp_bt[i] - mean_bt) * rstd_bt;
                float dnorm_i = weight[i] * dout_bt[i];
                dnorm_mean += dnorm_i;
                dnorm_norm_mean += dnorm_i * norm_bti;
            }
            dnorm_mean = dnorm_mean / C;
            dnorm_norm_mean = dnorm_norm_mean / C;

            // now iterate again and accumulate all the gradients
            for (int i = 0; i < C; i++) {
                float norm_bti = (inp_bt[i] - mean_bt) * rstd_bt;
                float dnorm_i = weight[i] * dout_bt[i];
                // gradient contribution to bias
                dbias[i] += dout_bt[i];
                // gradient contribution to weight
                dweight[i] += norm_bti * dout_bt[i];
                // gradient contribution to input
                float dval = 0.0f;
                dval += dnorm_i; // term 1
                dval -= dnorm_mean; // term 2
                dval -= norm_bti * dnorm_norm_mean; // term 3
                dval *= rstd_bt; // final scale
                dinp_bt[i] += dval;
            }
        }
    }
}

void matmul_forward(float* out,
                    float* inp, float* weight, float* bias,
                    int B, int T, int C, int OC) {
    // most of the running time is spent here and in matmul_backward
    // OC is short for "output channels"
    // inp is (B,T,C), weight is (OC, C), bias is (OC)
    // out will be (B,T,OC)
    #pragma omp parallel for collapse(2)
    for (int b = 0; b < B; b++) {
        for (int t = 0; t < T; t++) {
            float* out_bt = out + b * T * OC + t * OC;
            float* inp_bt = inp + b * T * C + t * C;
            for (int o = 0; o < OC; o++) {
                float val = (bias != NULL) ? bias[o] : 0.0f;
                float* wrow = weight + o*C;
                for (int i = 0; i < C; i++) {
                    val += inp_bt[i] * wrow[i];
                }
                out_bt[o] = val;
            }
        }
    }
}

void matmul_backward(float* dinp, float* dweight, float* dbias,
                     float* dout, float* inp, float* weight,
                     int B, int T, int C, int OC) {
    // most of the running time is spent here and in matmul_forward
    // this backward could be done in a single "round" of loops
    // but that doesn't afford an efficient parallelization strategy

    // backward into inp first, parallelize over B,T
    #pragma omp parallel for collapse(2)
    for (int b = 0; b < B; b++) {
        for (int t = 0; t < T; t++) {
            float* dout_bt = dout + b * T * OC + t * OC;
            float* dinp_bt = dinp + b * T * C + t * C;
            for (int o = 0; o < OC; o++) {
                float* wrow = weight + o*C;
                float d = dout_bt[o];
                for (int i = 0; i < C; i++) {
                    dinp_bt[i] += wrow[i] * d;
                }
            }
        }
    }
    // backward into weight/bias, parallelize over output channels OC
    #pragma omp parallel for
    for (int o = 0; o < OC; o++) {
        for (int b = 0; b < B; b++) {
            for (int t = 0; t < T; t++) {
                float* dout_bt = dout + b * T * OC + t * OC;
                float* inp_bt = inp + b * T * C + t * C;
                float* dwrow = dweight + o*C;
                float d = dout_bt[o];
                if (dbias != NULL) { dbias[o] += d; }
                for (int i = 0; i < C; i++) {
                    dwrow[i] += inp_bt[i] * d;
                }
            }
        }
    }
}

void attention_forward(float* out, float* preatt, float* att,
                       float* inp,
                       int B, int T, int C, int NH) {
    // input is (B, T, 3C) holding the query, key, value (Q, K, V) vectors
    // preatt, att are (B, NH, T, T). NH = number of heads, T = sequence length
    // that holds the pre-attention and post-attention scores (used in backward)
    // output is (B, T, C)
    // attention is the only layer that mixes information across time
    // every other operation is applied at every (b,t) position independently
    // (and of course, no layer mixes information across batch)
    int C3 = C*3;
    int hs = C / NH; // head size
    float scale = 1.0 / sqrtf(hs);

    #pragma omp parallel for collapse(3)
    for (int b = 0; b < B; b++) {
        for (int t = 0; t < T; t++) {
            for (int h = 0; h < NH; h++) {
                float* query_t = inp + b * T * C3 + t * C3 + h * hs;
                float* preatt_bth = preatt + b*NH*T*T + h*T*T + t*T;
                float* att_bth = att + b*NH*T*T + h*T*T + t*T;

                // pass 1: calculate query dot key and maxval
                float maxval = -10000.0f; // TODO something better
                for (int t2 = 0; t2 <= t; t2++) {
                    float* key_t2 = inp + b * T * C3 + t2 * C3 + h * hs + C; // +C because it's key

                    // (query_t) dot (key_t2)
                    float val = 0.0f;
                    for (int i = 0; i < hs; i++) {
                        val += query_t[i] * key_t2[i];
                    }
                    val *= scale;
                    if (val > maxval) {
                        maxval = val;
                    }

                    preatt_bth[t2] = val;
                }

                // pass 2: calculate the exp and keep track of sum
                // maxval is being calculated and subtracted only for numerical stability
                float expsum = 0.0f;
                for (int t2 = 0; t2 <= t; t2++) {
                    float expv = expf(preatt_bth[t2] - maxval);
                    expsum += expv;
                    att_bth[t2] = expv;
                }
                float expsum_inv = expsum == 0.0f ? 0.0f : 1.0f / expsum;

                // pass 3: normalize to get the softmax
                for (int t2 = 0; t2 < T; t2++) {
                    if (t2 <= t) {
                        att_bth[t2] *= expsum_inv;
                    } else {
                        // causal attention mask. not strictly necessary to set to zero here
                        // only doing this explicitly for debugging and checking to PyTorch
                        att_bth[t2] = 0.0f;
                    }
                }

                // pass 4: accumulate weighted values into the output of attention
                float* out_bth = out + b * T * C + t * C + h * hs;
                for (int i = 0; i < hs; i++) { out_bth[i] = 0.0f; }
                for (int t2 = 0; t2 <= t; t2++) {
                    float* value_t2 = inp + b * T * C3 + t2 * C3 + h * hs + C*2; // +C*2 because it's value
                    float att_btht2 = att_bth[t2];
                    for (int i = 0; i < hs; i++) {
                        out_bth[i] += att_btht2 * value_t2[i];
                    }
                }
            }
        }
    }
}

void attention_backward(float* dinp, float* dpreatt, float* datt,
                        float* dout, float* inp, float* att,
                        int B, int T, int C, int NH) {
    // inp/dinp are (B, T, 3C) Q,K,V
    // att/datt/dpreatt are (B, NH, T, T)
    // dout is (B, T, C)
    int C3 = C*3;
    int hs = C / NH; // head size
    float scale = 1.0 / sqrtf(hs);

    for (int b = 0; b < B; b++) {
        for (int t = 0; t < T; t++) {
            for (int h = 0; h < NH; h++) {
                float* att_bth = att + b*NH*T*T + h*T*T + t*T;
                float* datt_bth = datt + b*NH*T*T + h*T*T + t*T;
                float* dpreatt_bth = dpreatt + b*NH*T*T + h*T*T + t*T;
                float* dquery_t = dinp + b * T * C3 + t * C3 + h * hs;
                float* query_t = inp + b * T * C3 + t * C3 + h * hs;

                // backward pass 4, through the value accumulation
                float* dout_bth = dout + b * T * C + t * C + h * hs;
                for (int t2 = 0; t2 <= t; t2++) {
                    float* value_t2 = inp + b * T * C3 + t2 * C3 + h * hs + C*2; // +C*2 because it's value
                    float* dvalue_t2 = dinp + b * T * C3 + t2 * C3 + h * hs + C*2;
                    for (int i = 0; i < hs; i++) {
                        // in the forward pass this was:
                        // out_bth[i] += att_bth[t2] * value_t2[i];
                        // so now we have:
                        datt_bth[t2] += value_t2[i] * dout_bth[i];
                        dvalue_t2[i] += att_bth[t2] * dout_bth[i];
                    }
                }

                // backward pass 2 & 3, the softmax
                // note that softmax (like e.g. tanh) doesn't need the input (preatt) to backward
                for (int t2 = 0; t2 <= t; t2++) {
                    for (int t3 = 0; t3 <= t; t3++) {
                        float indicator = t2 == t3 ? 1.0f : 0.0f;
                        float local_derivative = att_bth[t2] * (indicator - att_bth[t3]);
                        dpreatt_bth[t3] += local_derivative * datt_bth[t2];
                    }
                }

                // backward pass 1, the query @ key matmul
                for (int t2 = 0; t2 <= t; t2++) {
                    float* key_t2 = inp + b * T * C3 + t2 * C3 + h * hs + C; // +C because it's key
                    float* dkey_t2 = dinp + b * T * C3 + t2 * C3 + h * hs + C; // +C because it's key
                    for (int i = 0; i < hs; i++) {
                        // in the forward pass this was:
                        // preatt_bth[t2] += (query_t[i] * key_t2[i]) * scale;
                        // so now we have:
                        dquery_t[i] += key_t2[i] * dpreatt_bth[t2] * scale;
                        dkey_t2[i] += query_t[i] * dpreatt_bth[t2] * scale;
                    }
                }
            }
        }
    }
}

#define GELU_SCALING_FACTOR sqrtf(2.0f / M_PI)
void gelu_forward(float* out, float* inp, int N) {
    // (approximate) GeLU elementwise non-linearity in the MLP block of Transformer
    for (int i = 0; i < N; i++) {
        float x = inp[i];
        float cube = 0.044715f * x * x * x;
        out[i] = 0.5f * x * (1.0f + tanhf(GELU_SCALING_FACTOR * (x + cube)));
    }
}

// we want to use -Ofast optimization, but sadly GeLU breaks, so disable this flag just for it (#168)
#pragma float_control(precise, on, push) // On msvc /fp:fast is a lot faster, but the expf inside coshf breaks the model
__attribute__((optimize("no-finite-math-only"))) // same for gcc -Ofast
void gelu_backward(float* dinp, float* inp, float* dout, int N) {
    for (int i = 0; i < N; i++) {
        float x = inp[i];
        float cube = 0.044715f * x * x * x;
        float tanh_arg = GELU_SCALING_FACTOR * (x + cube);
        float tanh_out = tanhf(tanh_arg);
        float coshf_out = coshf(tanh_arg);
        float sech_out = 1.0f / (coshf_out * coshf_out);
        float local_grad = 0.5f * (1.0f + tanh_out) + x * 0.5f * sech_out * GELU_SCALING_FACTOR * (1.0f + 3.0f * 0.044715f * x * x);
        dinp[i] += local_grad * dout[i];
    }
}
#pragma float_control(pop)

void residual_forward(float* out, float* inp1, float* inp2, int N) {
    for (int i = 0; i < N; i++) {
        out[i] = inp1[i] + inp2[i];
    }
}

void residual_backward(float* dinp1, float* dinp2, float* dout, int N) {
    for (int i = 0; i < N; i++) {
        dinp1[i] += dout[i];
        dinp2[i] += dout[i];
    }
}

void softmax_forward(float* probs, float* logits, int B, int T, int V) {
    // output: probs are (B,T,V) of the probabilities (sums to 1.0 in each b,t position)
    // input: logits is (B,T,V) of the unnormalized log probabilities
    #pragma omp parallel for collapse(2)
    for (int b = 0; b < B; b++) {
        for (int t = 0; t < T; t++) {
            // probs <- softmax(logits)
            float* logits_bt = logits + b * T * V + t * V;
            float* probs_bt = probs + b * T * V + t * V;

            // maxval is only calculated and subtracted for numerical stability
            float maxval = -10000.0f; // TODO something better
            for (int i = 0; i < V; i++) {
                if (logits_bt[i] > maxval) {
                    maxval = logits_bt[i];
                }
            }
            float sum = 0.0f;
            for (int i = 0; i < V; i++) {
                probs_bt[i] = expf(logits_bt[i] - maxval);
                sum += probs_bt[i];
            }
            for (int i = 0; i < V; i++) {
                probs_bt[i] /= sum;
            }
        }
    }
}

void crossentropy_forward(float* losses,
                          float* probs, int* targets,
                          int B, int T, int V) {
    // output: losses is (B,T) of the individual losses at each position
    // input: probs are (B,T,V) of the probabilities
    // input: targets is (B,T) of integers giving the correct index in logits
    for (int b = 0; b < B; b++) {
        for (int t = 0; t < T; t++) {
            // loss = -log(probs[target])
            float* probs_bt = probs + b * T * V + t * V;
            int ix = targets[b * T + t];
            losses[b * T + t] = -logf(probs_bt[ix]);
        }
    }
}

void crossentropy_softmax_backward(float* dlogits,
                           float* dlosses, float* probs, int* targets,
                           int B, int T, int V) {
    // backwards through both softmax and crossentropy
    for (int b = 0; b < B; b++) {
        for (int t = 0; t < T; t++) {
            float* dlogits_bt = dlogits + b * T * V + t * V;
            float* probs_bt = probs + b * T * V + t * V;
            float dloss = dlosses[b * T + t];
            int ix = targets[b * T + t];
            for (int i = 0; i < V; i++) {
                float p = probs_bt[i];
                float indicator = i == ix ? 1.0f : 0.0f;
                dlogits_bt[i] += (p - indicator) * dloss;
            }
        }
    }
}

// ----------------------------------------------------------------------------
// GPT-2 model definition

// the parameters of the model
#define NUM_PARAMETER_TENSORS 16
typedef struct {
    float* wte; // (V, C)
    float* wpe; // (maxT, C)
    float* ln1w; // (L, C)
    float* ln1b; // (L, C)
    float* qkvw; // (L, 3*C, C)
    float* qkvb; // (L, 3*C)
    float* attprojw; // (L, C, C)
    float* attprojb; // (L, C)
    float* ln2w; // (L, C)
    float* ln2b; // (L, C)
    float* fcw; // (L, 4*C, C)
    float* fcb; // (L, 4*C)
    float* fcprojw; // (L, C, 4*C)
    float* fcprojb; // (L, C)
    float* lnfw; // (C)
    float* lnfb; // (C)
} ParameterTensors;

// allocate memory for the parameters and point the individual tensors to the right places
float* malloc_and_point_parameters(ParameterTensors* params, size_t* param_sizes) {
    size_t num_parameters = 0;
    for (size_t i = 0; i < NUM_PARAMETER_TENSORS; i++) {
        num_parameters += param_sizes[i];
    }
    // malloc all parameters all at once
    float* params_memory = (float*)malloc(num_parameters * sizeof(float));
    // assign all the tensors
    float** ptrs[] = {
        &params->wte, &params->wpe, &params->ln1w, &params->ln1b, &params->qkvw, &params->qkvb,
        &params->attprojw, &params->attprojb, &params->ln2w, &params->ln2b, &params->fcw, &params->fcb,
        &params->fcprojw, &params->fcprojb, &params->lnfw, &params->lnfb
    };
    float* params_memory_iterator = params_memory;
    for (size_t i = 0; i < NUM_PARAMETER_TENSORS; i++) {
        *(ptrs[i]) = params_memory_iterator;
        params_memory_iterator += param_sizes[i];
    }
    return params_memory;
}

#define NUM_ACTIVATION_TENSORS 23
typedef struct {
    float* encoded; // (B, T, C)
    float* ln1; // (L, B, T, C)
    float* ln1_mean; // (L, B, T)
    float* ln1_rstd; // (L, B, T)
    float* qkv; // (L, B, T, 3*C)
    float* atty; // (L, B, T, C)
    float* preatt; // (L, B, NH, T, T)
    float* att; // (L, B, NH, T, T)
    float* attproj; // (L, B, T, C)
    float* residual2; // (L, B, T, C)
    float* ln2; // (L, B, T, C)
    float* ln2_mean; // (L, B, T)
    float* ln2_rstd; // (L, B, T)
    float* fch; // (L, B, T, 4*C)
    float* fch_gelu; // (L, B, T, 4*C)
    float* fcproj; // (L, B, T, C)
    float* residual3; // (L, B, T, C)
    float* lnf; // (B, T, C)
    float* lnf_mean; // (B, T)
    float* lnf_rstd; // (B, T)
    float* logits; // (B, T, V)
    float* probs; // (B, T, V)
    float* losses; // (B, T)
} ActivationTensors;

float* malloc_and_point_activations(ActivationTensors* acts, size_t* act_sizes) {
    size_t num_activations = 0;
    for (size_t i = 0; i < NUM_ACTIVATION_TENSORS; i++) {
        num_activations += act_sizes[i];
    }
    float* acts_memory = (float*)malloc(num_activations * sizeof(float));
    float** ptrs[] = {
        &acts->encoded, &acts->ln1, &acts->ln1_mean, &acts->ln1_rstd, &acts->qkv, &acts->atty,
        &acts->preatt, &acts->att, &acts->attproj, &acts->residual2, &acts->ln2, &acts->ln2_mean,
        &acts->ln2_rstd, &acts->fch, &acts->fch_gelu, &acts->fcproj, &acts->residual3, &acts->lnf,
        &acts->lnf_mean, &acts->lnf_rstd, &acts->logits, &acts->probs, &acts->losses
    };
    float* acts_memory_iterator = acts_memory;
    for (size_t i = 0; i < NUM_ACTIVATION_TENSORS; i++) {
        *(ptrs[i]) = acts_memory_iterator;
        acts_memory_iterator += act_sizes[i];
    }
    return acts_memory;
}

typedef struct {
    int max_seq_len; // max sequence length, e.g. 1024
    int vocab_size; // vocab size, e.g. 50257
    int num_layers; // number of layers, e.g. 12
    int num_heads; // number of heads in attention, e.g. 12
    int channels; // number of channels, e.g. 768
} GPT2Config;

typedef struct {
    GPT2Config config;
    // the weights (parameters) of the model, and their sizes
    ParameterTensors params;
    size_t param_sizes[NUM_PARAMETER_TENSORS];
    float* params_memory;
    size_t num_parameters;
    // gradients of the weights
    ParameterTensors grads;
    float* grads_memory;
    // buffers for the AdamW optimizer
    float* m_memory;
    float* v_memory;
    // the activations of the model, and their sizes
    ActivationTensors acts;
    size_t act_sizes[NUM_ACTIVATION_TENSORS];
    float* acts_memory;
    size_t num_activations;
    // gradients of the activations
    ActivationTensors grads_acts;
    float* grads_acts_memory;
    // other run state configuration
    int batch_size; // the batch size (B) of current forward pass
    int seq_len; // the sequence length (T) of current forward pass
    int* inputs; // the input tokens for the current forward pass
    int* targets; // the target tokens for the current forward pass
    float mean_loss; // after a forward pass with targets, will be populated with the mean loss
} GPT2;

void gpt2_build_from_checkpoint(GPT2 *model, const char* checkpoint_path) {

    // read in model from a checkpoint file
    FILE *model_file = fopen(checkpoint_path, "rb");
    if (model_file == NULL) { printf("Error opening model file\n"); exit(1); }
    int model_header[256];
    fread(model_header, sizeof(int), 256, model_file);
    if (model_header[0] != 20240326) { printf("Bad magic model file"); exit(1); }
    if (model_header[1] != 1) { printf("Bad version in model file"); exit(1); }

    // read in hyperparameters
    int maxT, V, L, NH, C;
    model->config.max_seq_len = maxT = model_header[2];
    model->config.vocab_size = V = model_header[3];
    model->config.num_layers = L = model_header[4];
    model->config.num_heads = NH = model_header[5];
    model->config.channels = C = model_header[6];
    printf("[GPT-2]\n");
    printf("max_seq_len: %d\n", maxT);
    printf("vocab_size: %d\n", V);
    printf("num_layers: %d\n", L);
    printf("num_heads: %d\n", NH);
    printf("channels: %d\n", C);

    // allocate space for all the parameters and read them in
    model->param_sizes[0] = V * C; // wte
    model->param_sizes[1] = maxT * C; // wpe
    model->param_sizes[2] = L * C; // ln1w
    model->param_sizes[3] = L * C; // ln1b
    model->param_sizes[4] = L * (3 * C) * C; // qkvw
    model->param_sizes[5] = L * (3 * C); // qkvb
    model->param_sizes[6] = L * C * C; // attprojw
    model->param_sizes[7] = L * C; // attprojb
    model->param_sizes[8] = L * C; // ln2w
    model->param_sizes[9] = L * C; // ln2b
    model->param_sizes[10] = L * (4 * C) * C; // fcw
    model->param_sizes[11] = L * (4 * C); // fcb
    model->param_sizes[12] = L * C * (4 * C); // fcprojw
    model->param_sizes[13] = L * C; // fcprojb
    model->param_sizes[14] = C; // lnfw
    model->param_sizes[15] = C; // lnfb

    // count the number of parameters
    size_t num_parameters = 0;
    for (size_t i = 0; i < NUM_PARAMETER_TENSORS; i++) {
        num_parameters += model->param_sizes[i];
    }
    printf("num_parameters: %zu\n", num_parameters);
    model->num_parameters = num_parameters;

    // read in all the parameters from file
    model->params_memory = malloc_and_point_parameters(&model->params, model->param_sizes);
    fread(model->params_memory, sizeof(float), num_parameters, model_file);
    fclose(model_file);

    // other inits
    model->acts_memory = NULL;
    model->grads_memory = NULL;
    model->m_memory = NULL;
    model->v_memory = NULL;
    model->grads_acts_memory = NULL;
    model->inputs = NULL;
    model->targets = NULL;
    model->batch_size = 0;
    model->seq_len = 0;
    model->mean_loss = -1.0f; // -1.0f will designate no loss
}

void gpt2_forward(GPT2 *model, int* inputs, int* targets, int B, int T) {
    // targets are optional and could be NULL

    // ensure the model was initialized or error out
    if (model->params_memory == NULL) {
        printf("Error: model was not initialized properly.\n");
        exit(1);
    }

    // convenience parameters
    int V = model->config.vocab_size;
    int L = model->config.num_layers;
    int NH = model->config.num_heads;
    int C = model->config.channels;

    // validate inputs, all indices must be in the range [0, V)
    for(int i = 0; i < B * T; i++) {
        assert(0 <= inputs[i] && inputs[i] < V);
        if (targets != NULL) {
            assert(0 <= targets[i] && targets[i] < V);
        }
    }

    // allocate space for all the activations if needed (done here, lazily)
    if(model->acts_memory == NULL) {
        // record the current B,T as well
        model->batch_size = B;
        model->seq_len = T;
        // and now allocate the space
        model->act_sizes[0] = B * T * C; // encoded
        model->act_sizes[1] = L * B * T * C; // ln1
        model->act_sizes[2] = L * B * T;  // ln1_mean
        model->act_sizes[3] = L * B * T;  // ln1_rstd
        model->act_sizes[4] = L * B * T * 3*C; // qkv
        model->act_sizes[5] = L * B * T * C;  // atty
        model->act_sizes[6] = L * B * NH * T * T;  // preatt
        model->act_sizes[7] = L * B * NH * T * T;  // att
        model->act_sizes[8] = L * B * T * C; // attproj
        model->act_sizes[9] = L * B * T * C; // residual2
        model->act_sizes[10] = L * B * T * C; // ln2
        model->act_sizes[11] = L * B * T; // ln2_mean
        model->act_sizes[12] = L * B * T; // ln2_rstd
        model->act_sizes[13] = L * B * T * 4*C; // fch
        model->act_sizes[14] = L * B * T * 4*C; // fch_gelu
        model->act_sizes[15] = L * B * T * C; // fcproj
        model->act_sizes[16] = L * B * T * C; // residual3
        model->act_sizes[17] = B * T * C; // lnf
        model->act_sizes[18] = B * T; // lnf_mean
        model->act_sizes[19] = B * T; // lnf_rstd
        model->act_sizes[20] = B * T * V; // logits
        model->act_sizes[21] = B * T * V; // probs
        model->act_sizes[22] = B * T; // losses
        size_t num_activations = 0;
        for (size_t i = 0; i < NUM_ACTIVATION_TENSORS; i++) {
            num_activations += model->act_sizes[i];
        }
        printf("num_activations: %zu\n", num_activations);
        model->num_activations = num_activations;
        model->acts_memory = malloc_and_point_activations(&model->acts, model->act_sizes);
        // also create memory for caching inputs and targets
        model->inputs = (int*)malloc(B * T * sizeof(int));
        model->targets = (int*)malloc(B * T * sizeof(int)); // might be unused if we never have targets but it's small
    } else {
        // validate B,T is consistent with how we've allocated the memory before
        // in principle we could get more clever here in the future, for now this is safest
        if (B != model->batch_size || T != model->seq_len) {
            printf("Model: B=%d T=%d, Desired: B=%d T=%d\n", model->batch_size, model->seq_len, B, T);
            exit(EXIT_FAILURE);
        }
    }

    // cache the inputs/targets
    memcpy(model->inputs, inputs, B * T * sizeof(int));
    if (targets != NULL) {
        memcpy(model->targets, targets, B * T * sizeof(int));
    }

    // forward pass
    ParameterTensors params = model->params; // for brevity
    ActivationTensors acts = model->acts;
    float* residual;
    encoder_forward(acts.encoded, inputs, params.wte, params.wpe, B, T, C); // encoding goes into residual[0]
    for (int l = 0; l < L; l++) {

        residual = l == 0 ? acts.encoded : acts.residual3 + (l-1) * B * T * C;

        // get the pointers of the weights for this layer
        float* l_ln1w = params.ln1w + l * C;
        float* l_ln1b = params.ln1b + l * C;
        float* l_qkvw = params.qkvw + l * 3*C * C;
        float* l_qkvb = params.qkvb + l * 3*C;
        float* l_attprojw = params.attprojw + l * C * C;
        float* l_attprojb = params.attprojb + l * C;
        float* l_ln2w = params.ln2w + l * C;
        float* l_ln2b = params.ln2b + l * C;
        float* l_fcw = params.fcw + l * 4*C * C;
        float* l_fcb = params.fcb + l * 4*C;
        float* l_fcprojw = params.fcprojw + l * C * 4*C;
        float* l_fcprojb = params.fcprojb + l * C;

        // get the pointers of the activations for this layer
        float* l_ln1 = acts.ln1 + l * B * T * C;
        float* l_ln1_mean = acts.ln1_mean + l * B * T;
        float* l_ln1_rstd = acts.ln1_rstd + l * B * T;
        float* l_qkv = acts.qkv + l * B * T * 3*C;
        float* l_atty = acts.atty + l * B * T * C;
        float* l_preatt = acts.preatt + l * B * NH * T * T;
        float* l_att = acts.att + l * B * NH * T * T;
        float* l_attproj = acts.attproj + l * B * T * C;
        float* l_residual2 = acts.residual2 + l * B * T * C;
        float* l_ln2 = acts.ln2 + l * B * T * C;
        float* l_ln2_mean = acts.ln2_mean + l * B * T;
        float* l_ln2_rstd = acts.ln2_rstd + l * B * T;
        float* l_fch = acts.fch + l * B * T * 4*C;
        float* l_fch_gelu = acts.fch_gelu + l * B * T * 4*C;
        float* l_fcproj = acts.fcproj + l * B * T * C;
        float* l_residual3 = acts.residual3 + l * B * T * C;

        // now do the forward pass
        layernorm_forward(l_ln1, l_ln1_mean, l_ln1_rstd, residual, l_ln1w, l_ln1b, B, T, C);
        matmul_forward(l_qkv, l_ln1, l_qkvw, l_qkvb, B, T, C, 3*C);
        attention_forward(l_atty, l_preatt, l_att, l_qkv, B, T, C, NH);
        matmul_forward(l_attproj, l_atty, l_attprojw, l_attprojb, B, T, C, C);
        residual_forward(l_residual2, residual, l_attproj, B*T*C);
        layernorm_forward(l_ln2, l_ln2_mean, l_ln2_rstd, l_residual2, l_ln2w, l_ln2b, B, T, C);
        matmul_forward(l_fch, l_ln2, l_fcw, l_fcb, B, T, C, 4*C);
        gelu_forward(l_fch_gelu, l_fch, B*T*4*C);
        matmul_forward(l_fcproj, l_fch_gelu, l_fcprojw, l_fcprojb, B, T, 4*C, C);
        residual_forward(l_residual3, l_residual2, l_fcproj, B*T*C);
    }
    residual = acts.residual3 + (L-1) * B * T * C; // last residual is in residual3
    layernorm_forward(acts.lnf, acts.lnf_mean, acts.lnf_rstd, residual, params.lnfw, params.lnfb, B, T, C);
    matmul_forward(acts.logits, acts.lnf, params.wte, NULL, B, T, C, V);
    softmax_forward(acts.probs, acts.logits, B, T, V);

    // also forward the cross-entropy loss function if we have the targets
    if (targets != NULL) {
        crossentropy_forward(model->acts.losses, model->acts.probs, targets, B, T, V);
        // for convenience also evaluate the mean loss
        float mean_loss = 0.0f;
        for (int i=0; i<B*T; i++) { mean_loss += model->acts.losses[i]; }
        mean_loss /= B*T;
        model->mean_loss = mean_loss;
    } else {
        // if we don't have targets, we don't have a loss
        model->mean_loss = -1.0f;
    }
}

void gpt2_zero_grad(GPT2 *model) {
    if(model->grads_memory != NULL) { memset(model->grads_memory, 0, model->num_parameters * sizeof(float)); }
    if(model->grads_acts_memory != NULL) { memset(model->grads_acts_memory, 0, model->num_activations * sizeof(float)); }
}

void gpt2_backward(GPT2 *model) {

    // double check we forwarded previously, with targets
    if (model->mean_loss == -1.0f) {
        printf("Error: must forward with targets before backward\n");
        exit(1);
    }

    // lazily allocate the memory for gradients of the weights and activations, if needed
    if (model->grads_memory == NULL) {
        model->grads_memory = malloc_and_point_parameters(&model->grads, model->param_sizes);
        model->grads_acts_memory = malloc_and_point_activations(&model->grads_acts, model->act_sizes);
        gpt2_zero_grad(model);
    }

    // convenience shortcuts
    int B = model->batch_size;
    int T = model->seq_len;
    int V = model->config.vocab_size;
    int L = model->config.num_layers;
    int NH = model->config.num_heads;
    int C = model->config.channels;

    // backward pass: go in the reverse order of the forward pass, and call backward() functions
    ParameterTensors params = model->params; // for brevity
    ParameterTensors grads = model->grads;
    ActivationTensors acts = model->acts;
    ActivationTensors grads_acts = model->grads_acts;

    // we kick off the chain rule by filling in dlosses with 1.0f/(B*T)
    // technically this is a small, inline backward() pass of calculating
    // total, final loss as the mean over all losses over all (B,T) positions in the batch
    float dloss_mean = 1.0f / (B*T);
    for (int i = 0; i < B*T; i++) { grads_acts.losses[i] = dloss_mean; }

    crossentropy_softmax_backward(grads_acts.logits, grads_acts.losses, acts.probs, model->targets, B, T, V);
    matmul_backward(grads_acts.lnf, grads.wte, NULL, grads_acts.logits, acts.lnf, params.wte, B, T, C, V);
    float* residual = acts.residual3 + (L-1) * B * T * C; // last layer's residual
    float* dresidual = grads_acts.residual3 + (L-1) * B * T * C; // write to last layer's residual
    layernorm_backward(dresidual, grads.lnfw, grads.lnfb, grads_acts.lnf, residual, params.lnfw, acts.lnf_mean, acts.lnf_rstd, B, T, C);

    for (int l = L-1; l >= 0; l--) {

        residual = l == 0 ? acts.encoded : acts.residual3 + (l-1) * B * T * C;
        dresidual = l == 0 ? grads_acts.encoded : grads_acts.residual3 + (l-1) * B * T * C;

        // get the pointers of the weights for this layer
        float* l_ln1w = params.ln1w + l * C;
        float* l_qkvw = params.qkvw + l * 3*C * C;
        float* l_attprojw = params.attprojw + l * C * C;
        float* l_ln2w = params.ln2w + l * C;
        float* l_fcw = params.fcw + l * 4*C * C;
        float* l_fcprojw = params.fcprojw + l * C * 4*C;
        // get the pointers of the gradients of the weights for this layer
        float* dl_ln1w = grads.ln1w + l * C;
        float* dl_ln1b = grads.ln1b + l * C;
        float* dl_qkvw = grads.qkvw + l * 3*C * C;
        float* dl_qkvb = grads.qkvb + l * 3*C;
        float* dl_attprojw = grads.attprojw + l * C * C;
        float* dl_attprojb = grads.attprojb + l * C;
        float* dl_ln2w = grads.ln2w + l * C;
        float* dl_ln2b = grads.ln2b + l * C;
        float* dl_fcw = grads.fcw + l * 4*C * C;
        float* dl_fcb = grads.fcb + l * 4*C;
        float* dl_fcprojw = grads.fcprojw + l * C * 4*C;
        float* dl_fcprojb = grads.fcprojb + l * C;
        // get the pointers of the activations for this layer
        float* l_ln1 = acts.ln1 + l * B * T * C;
        float* l_ln1_mean = acts.ln1_mean + l * B * T;
        float* l_ln1_rstd = acts.ln1_rstd + l * B * T;
        float* l_qkv = acts.qkv + l * B * T * 3*C;
        float* l_atty = acts.atty + l * B * T * C;
        float* l_att = acts.att + l * B * NH * T * T;
        float* l_residual2 = acts.residual2 + l * B * T * C;
        float* l_ln2 = acts.ln2 + l * B * T * C;
        float* l_ln2_mean = acts.ln2_mean + l * B * T;
        float* l_ln2_rstd = acts.ln2_rstd + l * B * T;
        float* l_fch = acts.fch + l * B * T * 4*C;
        float* l_fch_gelu = acts.fch_gelu + l * B * T * 4*C;
        // get the pointers of the gradients of the activations for this layer
        float* dl_ln1 = grads_acts.ln1 + l * B * T * C;
        float* dl_qkv = grads_acts.qkv + l * B * T * 3*C;
        float* dl_atty = grads_acts.atty + l * B * T * C;
        float* dl_preatt = grads_acts.preatt + l * B * NH * T * T;
        float* dl_att = grads_acts.att + l * B * NH * T * T;
        float* dl_attproj = grads_acts.attproj + l * B * T * C;
        float* dl_residual2 = grads_acts.residual2 + l * B * T * C;
        float* dl_ln2 = grads_acts.ln2 + l * B * T * C;
        float* dl_fch = grads_acts.fch + l * B * T * 4*C;
        float* dl_fch_gelu = grads_acts.fch_gelu + l * B * T * 4*C;
        float* dl_fcproj = grads_acts.fcproj + l * B * T * C;
        float* dl_residual3 = grads_acts.residual3 + l * B * T * C;

        // backprop this layer
        residual_backward(dl_residual2, dl_fcproj, dl_residual3, B*T*C);
        matmul_backward(dl_fch_gelu, dl_fcprojw, dl_fcprojb, dl_fcproj, l_fch_gelu, l_fcprojw, B, T, 4*C, C);
        gelu_backward(dl_fch, l_fch, dl_fch_gelu, B*T*4*C);
        matmul_backward(dl_ln2, dl_fcw, dl_fcb, dl_fch, l_ln2, l_fcw, B, T, C, 4*C);
        layernorm_backward(dl_residual2, dl_ln2w, dl_ln2b, dl_ln2, l_residual2, l_ln2w, l_ln2_mean, l_ln2_rstd, B, T, C);
        residual_backward(dresidual, dl_attproj, dl_residual2, B*T*C);
        matmul_backward(dl_atty, dl_attprojw, dl_attprojb, dl_attproj, l_atty, l_attprojw, B, T, C, C);
        attention_backward(dl_qkv, dl_preatt, dl_att, dl_atty, l_qkv, l_att, B, T, C, NH);
        matmul_backward(dl_ln1, dl_qkvw, dl_qkvb, dl_qkv, l_ln1, l_qkvw, B, T, C, 3*C);
        layernorm_backward(dresidual, dl_ln1w, dl_ln1b, dl_ln1, residual, l_ln1w, l_ln1_mean, l_ln1_rstd, B, T, C);
    }
    encoder_backward(grads.wte, grads.wpe, grads_acts.encoded, model->inputs, B, T, C);
}

void gpt2_update(GPT2 *model, float learning_rate, float beta1, float beta2, float eps, float weight_decay, int t) {
    // reference: https://pytorch.org/docs/stable/generated/torch.optim.AdamW.html

    // lazily allocate the memory for m_memory and v_memory
    if (model->m_memory == NULL) {
        model->m_memory = (float*)calloc(model->num_parameters, sizeof(float));
        model->v_memory = (float*)calloc(model->num_parameters, sizeof(float));
    }

    for (int i = 0; i < model->num_parameters; i++) {
        float param = model->params_memory[i];
        float grad = model->grads_memory[i];

        // update the first moment (momentum)
        float m = beta1 * model->m_memory[i] + (1.0f - beta1) * grad;
        // update the second moment (RMSprop)
        float v = beta2 * model->v_memory[i] + (1.0f - beta2) * grad * grad;
        // bias-correct both moments
        float m_hat = m / (1.0f - powf(beta1, t));
        float v_hat = v / (1.0f - powf(beta2, t));

        // update
        model->m_memory[i] = m;
        model->v_memory[i] = v;
        model->params_memory[i] -= learning_rate * (m_hat / (sqrtf(v_hat) + eps) + weight_decay * param);
    }
}

void gpt2_free(GPT2 *model) {
    free(model->params_memory);
    free(model->grads_memory);
    free(model->m_memory);
    free(model->v_memory);
    free(model->acts_memory);
    free(model->grads_acts_memory);
    free(model->inputs);
    free(model->targets);
}

#ifndef TESTING
// if we are TESTING (see test_gpt2.c), we'll skip the int main below

// ----------------------------------------------------------------------------
// data loader lite
// returns random batches of data from a file of integers

typedef struct {
    // hyperparameters
    int B; // batch size
    int T; // sequence length
    // input handling and its state
    FILE* tokens_file;
    long file_size;
    long current_position;
    // output memory
    int* batch;
    int* inputs;
    int* targets;
    // convenience variables
    int num_batches;
} DataLoader;

void dataloader_init(DataLoader *loader, const char* filename, int B, int T) {
    loader->B = B;
    loader->T = T;

    // open the input file for reading
    loader->tokens_file = fopen(filename, "rb");
    if (loader->tokens_file == NULL) {
        printf("Error opening tokens file\n");
        exit(1);
    }

    // determine the file size
    fseek(loader->tokens_file, 0, SEEK_END);
    loader->file_size = ftell(loader->tokens_file);
    fseek(loader->tokens_file, 0, SEEK_SET);
    if (loader->file_size < (B * T + 1) * sizeof(int)) {
        printf("Error: file size is too small for the batch size and sequence length\n");
        exit(1);
    }
    loader->current_position = 0; // start at the beginning

    // allocate space for B*T + 1 integers to store the inputs and targets
    loader->batch = (int*) malloc((B * T + 1) * sizeof(int));
    loader->inputs = loader->batch;
    loader->targets = loader->batch + 1; // targets are shifted by one
    loader->num_batches = loader->file_size / (B * T * sizeof(int));
}

void dataloader_reset(DataLoader *loader) {
    loader->current_position = 0;
}

void dataloader_next_batch(DataLoader *loader) {
    int B = loader->B;
    int T = loader->T;
    // if we are at the end of the file, loop back to the beginning
    if (loader->current_position + (B*T+1) * sizeof(int) > loader->file_size) {
        loader->current_position = 0;
    }
    // read the B*T+1 integers from the file into batch
    fseek(loader->tokens_file, loader->current_position, SEEK_SET);
    fread(loader->batch, sizeof(int), B*T+1, loader->tokens_file);
    // advance the current position by B*T integers
    loader->current_position += B*T * sizeof(int);
}

void dataloader_free(DataLoader *loader) {
    fclose(loader->tokens_file);
    free(loader->batch);
}

// ----------------------------------------------------------------------------
// sampler

// the GPT-2 end-of-text token id
#define GPT2_EOT 50256

unsigned int random_u32(unsigned long long *state) {
    // xorshift rng: https://en.wikipedia.org/wiki/Xorshift#xorshift.2A
    *state ^= *state >> 12;
    *state ^= *state << 25;
    *state ^= *state >> 27;
    return (*state * 0x2545F4914F6CDD1Dull) >> 32;
}
float random_f32(unsigned long long *state) { // random float32 in [0,1)
    return (random_u32(state) >> 8) / 16777216.0f;
}

int sample_mult(float* probabilities, int n, float coin) {
    // sample index from probabilities (they must sum to 1!)
    // coin is a random number in [0, 1), usually from random_f32()
    float cdf = 0.0f;
    for (int i = 0; i < n; i++) {
        cdf += probabilities[i];
        if (coin < cdf) {
            return i;
        }
    }
    return n - 1; // in case of rounding errors
}

// ----------------------------------------------------------------------------
// Tokenizer (only supports decoding)

typedef struct {
    uint32_t vocab_size;
    char **token_table;
    int init_ok;
} Tokenizer;

void safe_printf(const char *piece) {
    // the tokens are raw bytes, and we we only want to print the printable ones
    // many bytes can be various control codes, backspace, etc.
    if (piece == NULL) { return; }
    if (piece[0] == '\0') { return; }
    // handle individual byte tokens
    // every token is asserted to be at least one byte so doing piece[1] is ok
    if (piece[1] == '\0') {
        unsigned char byte_val = piece[0];
        if (!(isprint(byte_val) || isspace(byte_val))) {
            return; // weird byte, don't print it
        }
    }
    printf("%s", piece);
}

void tokenizer_init(Tokenizer *tokenizer, const char *filename) {
    FILE *file = fopen(filename, "rb");
    if (file == NULL) {
        // try to be more helpful as we just added this feature, erase later
        printf("---\n");
        printf("WARNING: Failed to open the tokenizer file %s\n", filename);
        printf("The Tokenizer is a new feature added April 14 2024.\n");
        printf("Re-run `python train_gpt2.py` to write it\n");
        printf("---\n");
        tokenizer->init_ok = 0;
        return;
    }
    // read in the header
    uint32_t header[256];
    fread(header, sizeof(uint32_t), 256, file);
    assert(header[0] == 20240328);
    assert(header[1] == 1);
    tokenizer->vocab_size = header[2];
    // read in all the tokens
    unsigned char length;
    tokenizer->token_table = (char **)malloc(tokenizer->vocab_size * sizeof(char *));
    for (uint32_t i = 0; i < tokenizer->vocab_size; i++) {
        fread(&length, sizeof(unsigned char), 1, file);
        assert(length > 0); // every token should be at least one character
        char *token_bytes = (char *)malloc(length + 1);
        fread(token_bytes, sizeof(char), length, file);
        token_bytes[length] = '\0';  // Add null terminator for printing
        tokenizer->token_table[i] = token_bytes;
    }
    // cleanups
    fclose(file);
    tokenizer->init_ok = 1;
}

const char *tokenizer_decode(Tokenizer *tokenizer, uint32_t token_id) {
    if (tokenizer->init_ok == 0) {
        return NULL;
    }
    if (token_id < tokenizer->vocab_size) {
        return tokenizer->token_table[token_id];
    } else {
        printf("invalid token id %d!\n", token_id);
        return NULL;
    }
}

void tokenizer_free(Tokenizer *tokenizer) {
    if (tokenizer->init_ok) {
        for (uint32_t i = 0; i < tokenizer->vocab_size; i++) {
            free(tokenizer->token_table[i]);
        }
        free(tokenizer->token_table);
    }
}

// ----------------------------------------------------------------------------
// main training loop
int main() {

    // build the GPT-2 model from a checkpoint
    GPT2 model;
    gpt2_build_from_checkpoint(&model, "gpt2_124M.bin");

    // build the DataLoaders from tokens files. for now use tiny_shakespeare if available, else tiny_stories
<<<<<<< HEAD
    char* tiny_stories_train = "data/TinyStories_train.bin";
    char* tiny_stories_val = "data/TinyStories_val.bin";
    char* tiny_shakespeare_train = "data/tiny_shakespeare_train.bin";
    char* tiny_shakespeare_val = "data/tiny_shakespeare_val.bin";
    char* train_tokens = access(tiny_shakespeare_train, F_OK) != -1 ? tiny_shakespeare_train : tiny_stories_train;
    char* val_tokens = access(tiny_shakespeare_val, F_OK) != -1 ? tiny_shakespeare_val : tiny_stories_val;
    const int B = 4; // batch size 4 (i.e. 4 independent token sequences will be trained on)
    const int T = 64; // sequence length 64 (i.e. each sequence is 64 tokens long). must be <= maxT, which is 1024 for GPT-2
=======
    const char* tiny_stories_train = "data/TinyStories_train.bin";
    const char* tiny_stories_val = "data/TinyStories_val.bin";
    const char* tiny_shakespeare_train = "data/tiny_shakespeare_train.bin";
    const char* tiny_shakespeare_val = "data/tiny_shakespeare_val.bin";
    const char* train_tokens = access(tiny_shakespeare_train, F_OK) != -1 ? tiny_shakespeare_train : tiny_stories_train;
    const char* val_tokens = access(tiny_shakespeare_val, F_OK) != -1 ? tiny_shakespeare_val : tiny_stories_val;
    int B = 4; // batch size 4 (i.e. 4 independent token sequences will be trained on)
    int T = 64; // sequence length 64 (i.e. each sequence is 64 tokens long). must be <= maxT, which is 1024 for GPT-2
>>>>>>> 48f2170e
    DataLoader train_loader;
    dataloader_init(&train_loader, train_tokens, B, T);
    printf("train dataset num_batches: %d\n", train_loader.num_batches);
    DataLoader val_loader;
    dataloader_init(&val_loader, val_tokens, B, T);
    printf("val dataset num_batches: %d\n", val_loader.num_batches);
    int val_num_batches = 5;

    // build the Tokenizer
    Tokenizer tokenizer;
    tokenizer_init(&tokenizer, "gpt2_tokenizer.bin");

    // some memory for generating samples from the model
    unsigned long long rng_state = 1337;
    int gen_tokens[B * T];
    const int genT = 64; // number of steps of inference we will do

    // train
    struct timespec start, end;
    for (int step = 0; step <= 40; step++) {

        // once in a while estimate the validation loss
        if (step % 10 == 0) {
            float val_loss = 0.0f;
            dataloader_reset(&val_loader);
            for (int i = 0; i < val_num_batches; i++) {
                dataloader_next_batch(&val_loader);
                gpt2_forward(&model, val_loader.inputs, val_loader.targets, B, T);
                val_loss += model.mean_loss;
            }
            val_loss /= val_num_batches;
            printf("val loss %f\n", val_loss);
        }

        // once in a while do model inference to print generated text
        if (step > 0 && step % 20 == 0) {
            // fill up gen_tokens with the GPT2_EOT, which kicks off the generation
            for(int i = 0; i < B * T; ++i) {
                gen_tokens[i] = GPT2_EOT;
            }
            // now sample from the model autoregressively
            printf("generating:\n---\n");
            for (int t = 1; t < genT; t++) {
                // note that inference is very wasteful here because for each token
                // we re-calculate the forward pass for all of (B,T) positions from scratch
                // but the inference here is just for sanity checking anyway
                // and we can maybe optimize a bit more later, with careful tests
                gpt2_forward(&model, gen_tokens, NULL, B, T);
                // furthermore, below we're only using b=0 (i.e. the first row) of all B rows
                // we're in principle running B "inference streams" in parallel here
                // but only using position 0
                // get the V-dimensional vector probs[0, t-1, :]
                float* probs = model.acts.probs + (t-1) * model.config.vocab_size;
                float coin = random_f32(&rng_state);
                int next_token = sample_mult(probs, model.config.vocab_size, coin);
                gen_tokens[t] = next_token;
                // print the generated token, either using the Tokenizer or a fallback
                if (tokenizer.init_ok) {
                    const char* token_str = tokenizer_decode(&tokenizer, next_token);
                    safe_printf(token_str);
                } else {
                    // fall back to printing the token id
                    printf("%d ", next_token);
                }
                fflush(stdout);
            }
            printf("\n---\n");
        }

        // do a training step
        clock_gettime(CLOCK_MONOTONIC, &start);
        dataloader_next_batch(&train_loader);
        gpt2_forward(&model, train_loader.inputs, train_loader.targets, B, T);
        gpt2_zero_grad(&model);
        gpt2_backward(&model);
        gpt2_update(&model, 1e-4f, 0.9f, 0.999f, 1e-8f, 0.0f, step+1);
        clock_gettime(CLOCK_MONOTONIC, &end);
        double time_elapsed_s = (end.tv_sec - start.tv_sec) + (end.tv_nsec - start.tv_nsec) / 1e9;
        printf("step %d: train loss %f (took %f ms)\n", step, model.mean_loss, time_elapsed_s * 1000);
    }

    // free
    dataloader_free(&train_loader);
    dataloader_free(&val_loader);
    tokenizer_free(&tokenizer);
    gpt2_free(&model);
    return 0;
}
#endif<|MERGE_RESOLUTION|>--- conflicted
+++ resolved
@@ -1149,25 +1149,14 @@
     gpt2_build_from_checkpoint(&model, "gpt2_124M.bin");
 
     // build the DataLoaders from tokens files. for now use tiny_shakespeare if available, else tiny_stories
-<<<<<<< HEAD
-    char* tiny_stories_train = "data/TinyStories_train.bin";
-    char* tiny_stories_val = "data/TinyStories_val.bin";
-    char* tiny_shakespeare_train = "data/tiny_shakespeare_train.bin";
-    char* tiny_shakespeare_val = "data/tiny_shakespeare_val.bin";
-    char* train_tokens = access(tiny_shakespeare_train, F_OK) != -1 ? tiny_shakespeare_train : tiny_stories_train;
-    char* val_tokens = access(tiny_shakespeare_val, F_OK) != -1 ? tiny_shakespeare_val : tiny_stories_val;
-    const int B = 4; // batch size 4 (i.e. 4 independent token sequences will be trained on)
-    const int T = 64; // sequence length 64 (i.e. each sequence is 64 tokens long). must be <= maxT, which is 1024 for GPT-2
-=======
     const char* tiny_stories_train = "data/TinyStories_train.bin";
     const char* tiny_stories_val = "data/TinyStories_val.bin";
     const char* tiny_shakespeare_train = "data/tiny_shakespeare_train.bin";
     const char* tiny_shakespeare_val = "data/tiny_shakespeare_val.bin";
     const char* train_tokens = access(tiny_shakespeare_train, F_OK) != -1 ? tiny_shakespeare_train : tiny_stories_train;
     const char* val_tokens = access(tiny_shakespeare_val, F_OK) != -1 ? tiny_shakespeare_val : tiny_stories_val;
-    int B = 4; // batch size 4 (i.e. 4 independent token sequences will be trained on)
-    int T = 64; // sequence length 64 (i.e. each sequence is 64 tokens long). must be <= maxT, which is 1024 for GPT-2
->>>>>>> 48f2170e
+    const int B = 4; // batch size 4 (i.e. 4 independent token sequences will be trained on)
+    const int T = 64; // sequence length 64 (i.e. each sequence is 64 tokens long). must be <= maxT, which is 1024 for GPT-2
     DataLoader train_loader;
     dataloader_init(&train_loader, train_tokens, B, T);
     printf("train dataset num_batches: %d\n", train_loader.num_batches);
