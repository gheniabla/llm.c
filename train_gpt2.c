/*
This file trains the GPT-2 model.
This version is the clean, minimal, reference. As such:
- it runs on CPU.
- it does not make the code too complex; it is readable.
- it does not use any processor-specific instructions, intrinsics and such.
- it _does_ use a few OpenMP pragmas because this is a large speedup at very low cost
There will be other versions of this code that specialize it and make it fast.
*/

#include <stdio.h>
#include <stdlib.h>
#include <ctype.h>
#include <stdint.h>
#include <assert.h>
#include <math.h>
#include <time.h>
#include <string.h>
#include <unistd.h>
#include <mpi.h>
#ifdef OMP
#include <omp.h>
#endif

// ----------------------------------------------------------------------------
// all the individual layers' forward and backward passes
// B = batch_size, T = sequence_length, C = channels, V = vocab_size

void encoder_forward(float* out,
                   int* inp, float* wte, float* wpe,
                   int B, int T, int C) {
    // out is (B,T,C). At each position (b,t), a C-dimensional vector summarizing token & position
    // inp is (B,T) of integers, holding the token ids at each (b,t) position
    // wte is (V,C) of token embeddings, short for "weight token embeddings"
    // wpe is (maxT,C) of position embeddings, short for "weight positional embedding"
    for (int b = 0; b < B; b++) {
        for (int t = 0; t < T; t++) {
            // seek to the output position in out[b,t,:]
            float* out_bt = out + b * T * C + t * C;
            // get the index of the token at inp[b, t]
            int ix = inp[b * T + t];
            // seek to the position in wte corresponding to the token
            float* wte_ix = wte + ix * C;
            // seek to the position in wpe corresponding to the position
            float* wpe_t = wpe + t * C;
            // add the two vectors and store the result in out[b,t,:]
            for (int i = 0; i < C; i++) {
                out_bt[i] = wte_ix[i] + wpe_t[i];
            }
        }
    }
}

void encoder_backward(float* dwte, float* dwpe,
                      float* dout, int* inp,
                      int B, int T, int C) {
    for (int b = 0; b < B; b++) {
        for (int t = 0; t < T; t++) {
            float* dout_bt = dout + b * T * C + t * C;
            int ix = inp[b * T + t];
            float* dwte_ix = dwte + ix * C;
            float* dwpe_t = dwpe + t * C;
            for (int i = 0; i < C; i++) {
                float d = dout_bt[i];
                dwte_ix[i] += d;
                dwpe_t[i] += d;
            }
        }
    }
}

void layernorm_forward(float* out, float* mean, float* rstd,
                       float* inp, float* weight, float* bias,
                       int B, int T, int C) {
    // reference: https://pytorch.org/docs/stable/generated/torch.nn.LayerNorm.html
    // both inp and out are (B,T,C) of the activations
    // mean and rstd are (B,T) buffers, to be used later in backward pass
    // at each position (b,t) of the input, the C-dimensional vector
    // of activations gets normalized, then scaled and shifted
    float eps = 1e-5f;
    for (int b = 0; b < B; b++) {
        for (int t = 0; t < T; t++) {
            // seek to the input position inp[b,t,:]
            float* x = inp + b * T * C + t * C;
            // calculate the mean
            float m = 0.0f;
            for (int i = 0; i < C; i++) {
                m += x[i];
            }
            m = m/C;
            // calculate the variance (without any bias correction)
            float v = 0.0f;
            for (int i = 0; i < C; i++) {
                float xshift = x[i] - m;
                v += xshift * xshift;
            }
            v = v/C;
            // calculate the rstd (reciprocal standard deviation)
            float s = 1.0f / sqrtf(v + eps);
            // seek to the output position in out[b,t,:]
            float* out_bt = out + b * T * C + t * C;
            for (int i = 0; i < C; i++) {
                float n = (s * (x[i] - m)); // normalize
                float o = n * weight[i] + bias[i]; // scale and shift
                out_bt[i] = o; // write
            }
            // cache the mean and rstd for the backward pass later
            mean[b * T + t] = m;
            rstd[b * T + t] = s;
        }
    }
}

void layernorm_backward(float* dinp, float* dweight, float* dbias,
                        float* dout, float* inp, float* weight, float* mean, float* rstd,
                        int B, int T, int C) {
    for (int b = 0; b < B; b++) {
        for (int t = 0; t < T; t++) {
            float* dout_bt = dout + b * T * C + t * C;
            float* inp_bt = inp + b * T * C + t * C;
            float* dinp_bt = dinp + b * T * C + t * C;
            float mean_bt = mean[b * T + t];
            float rstd_bt = rstd[b * T + t];

            // first: two reduce operations
            float dnorm_mean = 0.0f;
            float dnorm_norm_mean = 0.0f;
            for (int i = 0; i < C; i++) {
                float norm_bti = (inp_bt[i] - mean_bt) * rstd_bt;
                float dnorm_i = weight[i] * dout_bt[i];
                dnorm_mean += dnorm_i;
                dnorm_norm_mean += dnorm_i * norm_bti;
            }
            dnorm_mean = dnorm_mean / C;
            dnorm_norm_mean = dnorm_norm_mean / C;

            // now iterate again and accumulate all the gradients
            for (int i = 0; i < C; i++) {
                float norm_bti = (inp_bt[i] - mean_bt) * rstd_bt;
                float dnorm_i = weight[i] * dout_bt[i];
                // gradient contribution to bias
                dbias[i] += dout_bt[i];
                // gradient contribution to weight
                dweight[i] += norm_bti * dout_bt[i];
                // gradient contribution to input
                float dval = 0.0f;
                dval += dnorm_i; // term 1
                dval -= dnorm_mean; // term 2
                dval -= norm_bti * dnorm_norm_mean; // term 3
                dval *= rstd_bt; // final scale
                dinp_bt[i] += dval;
            }
        }
    }
}

void matmul_forward(float* out,
                    float* inp, float* weight, float* bias,
                    int B, int T, int C, int OC) {
    // most of the running time is spent here and in matmul_backward
    // OC is short for "output channels"
    // inp is (B,T,C), weight is (OC, C), bias is (OC)
    // out will be (B,T,OC)
    #pragma omp parallel for collapse(2)
    for (int b = 0; b < B; b++) {
        for (int t = 0; t < T; t++) {
            float* out_bt = out + b * T * OC + t * OC;
            float* inp_bt = inp + b * T * C + t * C;
            for (int o = 0; o < OC; o++) {
                float val = (bias != NULL) ? bias[o] : 0.0f;
                float* wrow = weight + o*C;
                for (int i = 0; i < C; i++) {
                    val += inp_bt[i] * wrow[i];
                }
                out_bt[o] = val;
            }
        }
    }
}

void matmul_backward(float* dinp, float* dweight, float* dbias,
                     float* dout, float* inp, float* weight,
                     int B, int T, int C, int OC) {
    // most of the running time is spent here and in matmul_forward
    // this backward could be done in a single "round" of loops
    // but that doesn't afford an efficient parallelization strategy

    // backward into inp first, parallelize over B,T
    #pragma omp parallel for collapse(2)
    for (int b = 0; b < B; b++) {
        for (int t = 0; t < T; t++) {
            float* dout_bt = dout + b * T * OC + t * OC;
            float* dinp_bt = dinp + b * T * C + t * C;
            for (int o = 0; o < OC; o++) {
                float* wrow = weight + o*C;
                float d = dout_bt[o];
                for (int i = 0; i < C; i++) {
                    dinp_bt[i] += wrow[i] * d;
                }
            }
        }
    }
    // backward into weight/bias, parallelize over output channels OC
    #pragma omp parallel for
    for (int o = 0; o < OC; o++) {
        for (int b = 0; b < B; b++) {
            for (int t = 0; t < T; t++) {
                float* dout_bt = dout + b * T * OC + t * OC;
                float* inp_bt = inp + b * T * C + t * C;
                float* dwrow = dweight + o*C;
                float d = dout_bt[o];
                if (dbias != NULL) { dbias[o] += d; }
                for (int i = 0; i < C; i++) {
                    dwrow[i] += inp_bt[i] * d;
                }
            }
        }
    }
}

void attention_forward(float* out, float* preatt, float* att,
                       float* inp,
                       int B, int T, int C, int NH) {
    // input is (B, T, 3C) holding the query, key, value (Q, K, V) vectors
    // preatt, att are (B, NH, T, T). NH = number of heads, T = sequence length
    // that holds the pre-attention and post-attention scores (used in backward)
    // output is (B, T, C)
    // attention is the only layer that mixes information across time
    // every other operation is applied at every (b,t) position independently
    // (and of course, no layer mixes information across batch)
    int C3 = C*3;
    int hs = C / NH; // head size
    float scale = 1.0 / sqrtf(hs);

    #pragma omp parallel for collapse(3)
    for (int b = 0; b < B; b++) {
        for (int t = 0; t < T; t++) {
            for (int h = 0; h < NH; h++) {
                float* query_t = inp + b * T * C3 + t * C3 + h * hs;
                float* preatt_bth = preatt + b*NH*T*T + h*T*T + t*T;
                float* att_bth = att + b*NH*T*T + h*T*T + t*T;

                // pass 1: calculate query dot key and maxval
                float maxval = -10000.0f; // TODO something better
                for (int t2 = 0; t2 <= t; t2++) {
                    float* key_t2 = inp + b * T * C3 + t2 * C3 + h * hs + C; // +C because it's key

                    // (query_t) dot (key_t2)
                    float val = 0.0f;
                    for (int i = 0; i < hs; i++) {
                        val += query_t[i] * key_t2[i];
                    }
                    val *= scale;
                    if (val > maxval) {
                        maxval = val;
                    }

                    preatt_bth[t2] = val;
                }

                // pass 2: calculate the exp and keep track of sum
                // maxval is being calculated and subtracted only for numerical stability
                float expsum = 0.0f;
                for (int t2 = 0; t2 <= t; t2++) {
                    float expv = expf(preatt_bth[t2] - maxval);
                    expsum += expv;
                    att_bth[t2] = expv;
                }
                float expsum_inv = expsum == 0.0f ? 0.0f : 1.0f / expsum;

                // pass 3: normalize to get the softmax
                for (int t2 = 0; t2 < T; t2++) {
                    if (t2 <= t) {
                        att_bth[t2] *= expsum_inv;
                    } else {
                        // causal attention mask. not strictly necessary to set to zero here
                        // only doing this explicitly for debugging and checking to PyTorch
                        att_bth[t2] = 0.0f;
                    }
                }

                // pass 4: accumulate weighted values into the output of attention
                float* out_bth = out + b * T * C + t * C + h * hs;
                for (int i = 0; i < hs; i++) { out_bth[i] = 0.0f; }
                for (int t2 = 0; t2 <= t; t2++) {
                    float* value_t2 = inp + b * T * C3 + t2 * C3 + h * hs + C*2; // +C*2 because it's value
                    float att_btht2 = att_bth[t2];
                    for (int i = 0; i < hs; i++) {
                        out_bth[i] += att_btht2 * value_t2[i];
                    }
                }
            }
        }
    }
}

void attention_backward(float* dinp, float* dpreatt, float* datt,
                        float* dout, float* inp, float* att,
                        int B, int T, int C, int NH) {
    // inp/dinp are (B, T, 3C) Q,K,V
    // att/datt/dpreatt are (B, NH, T, T)
    // dout is (B, T, C)
    int C3 = C*3;
    int hs = C / NH; // head size
    float scale = 1.0 / sqrtf(hs);

    for (int b = 0; b < B; b++) {
        for (int t = 0; t < T; t++) {
            for (int h = 0; h < NH; h++) {
                float* att_bth = att + b*NH*T*T + h*T*T + t*T;
                float* datt_bth = datt + b*NH*T*T + h*T*T + t*T;
                float* dpreatt_bth = dpreatt + b*NH*T*T + h*T*T + t*T;
                float* dquery_t = dinp + b * T * C3 + t * C3 + h * hs;
                float* query_t = inp + b * T * C3 + t * C3 + h * hs;

                // backward pass 4, through the value accumulation
                float* dout_bth = dout + b * T * C + t * C + h * hs;
                for (int t2 = 0; t2 <= t; t2++) {
                    float* value_t2 = inp + b * T * C3 + t2 * C3 + h * hs + C*2; // +C*2 because it's value
                    float* dvalue_t2 = dinp + b * T * C3 + t2 * C3 + h * hs + C*2;
                    for (int i = 0; i < hs; i++) {
                        // in the forward pass this was:
                        // out_bth[i] += att_bth[t2] * value_t2[i];
                        // so now we have:
                        datt_bth[t2] += value_t2[i] * dout_bth[i];
                        dvalue_t2[i] += att_bth[t2] * dout_bth[i];
                    }
                }

                // backward pass 2 & 3, the softmax
                // note that softmax (like e.g. tanh) doesn't need the input (preatt) to backward
                for (int t2 = 0; t2 <= t; t2++) {
                    for (int t3 = 0; t3 <= t; t3++) {
                        float indicator = t2 == t3 ? 1.0f : 0.0f;
                        float local_derivative = att_bth[t2] * (indicator - att_bth[t3]);
                        dpreatt_bth[t3] += local_derivative * datt_bth[t2];
                    }
                }

                // backward pass 1, the query @ key matmul
                for (int t2 = 0; t2 <= t; t2++) {
                    float* key_t2 = inp + b * T * C3 + t2 * C3 + h * hs + C; // +C because it's key
                    float* dkey_t2 = dinp + b * T * C3 + t2 * C3 + h * hs + C; // +C because it's key
                    for (int i = 0; i < hs; i++) {
                        // in the forward pass this was:
                        // preatt_bth[t2] += (query_t[i] * key_t2[i]) * scale;
                        // so now we have:
                        dquery_t[i] += key_t2[i] * dpreatt_bth[t2] * scale;
                        dkey_t2[i] += query_t[i] * dpreatt_bth[t2] * scale;
                    }
                }
            }
        }
    }
}

#define GELU_SCALING_FACTOR sqrtf(2.0f / M_PI)
void gelu_forward(float* out, float* inp, int N) {
    // (approximate) GeLU elementwise non-linearity in the MLP block of Transformer
    for (int i = 0; i < N; i++) {
        float x = inp[i];
        float cube = 0.044715f * x * x * x;
        out[i] = 0.5f * x * (1.0f + tanhf(GELU_SCALING_FACTOR * (x + cube)));
    }
}

// we want to use -Ofast optimization, but sadly GeLU breaks, so disable this flag just for it (#168)
#pragma float_control(precise, on, push) // On msvc /fp:fast is a lot faster, but the expf inside coshf breaks the model
__attribute__((optimize("no-finite-math-only"))) // same for gcc -Ofast
void gelu_backward(float* dinp, float* inp, float* dout, int N) {
    for (int i = 0; i < N; i++) {
        float x = inp[i];
        float cube = 0.044715f * x * x * x;
        float tanh_arg = GELU_SCALING_FACTOR * (x + cube);
        float tanh_out = tanhf(tanh_arg);
        float coshf_out = coshf(tanh_arg);
        float sech_out = 1.0f / (coshf_out * coshf_out);
        float local_grad = 0.5f * (1.0f + tanh_out) + x * 0.5f * sech_out * GELU_SCALING_FACTOR * (1.0f + 3.0f * 0.044715f * x * x);
        dinp[i] += local_grad * dout[i];
    }
}
#pragma float_control(pop)

void residual_forward(float* out, float* inp1, float* inp2, int N) {
    for (int i = 0; i < N; i++) {
        out[i] = inp1[i] + inp2[i];
    }
}

void residual_backward(float* dinp1, float* dinp2, float* dout, int N) {
    for (int i = 0; i < N; i++) {
        dinp1[i] += dout[i];
        dinp2[i] += dout[i];
    }
}

void softmax_forward(float* probs, float* logits, int B, int T, int V) {
    // output: probs are (B,T,V) of the probabilities (sums to 1.0 in each b,t position)
    // input: logits is (B,T,V) of the unnormalized log probabilities
    #pragma omp parallel for collapse(2)
    for (int b = 0; b < B; b++) {
        for (int t = 0; t < T; t++) {
            // probs <- softmax(logits)
            float* logits_bt = logits + b * T * V + t * V;
            float* probs_bt = probs + b * T * V + t * V;

            // maxval is only calculated and subtracted for numerical stability
            float maxval = -10000.0f; // TODO something better
            for (int i = 0; i < V; i++) {
                if (logits_bt[i] > maxval) {
                    maxval = logits_bt[i];
                }
            }
            float sum = 0.0f;
            for (int i = 0; i < V; i++) {
                probs_bt[i] = expf(logits_bt[i] - maxval);
                sum += probs_bt[i];
            }
            for (int i = 0; i < V; i++) {
                probs_bt[i] /= sum;
            }
        }
    }
}

void crossentropy_forward(float* losses,
                          float* probs, int* targets,
                          int B, int T, int V) {
    // output: losses is (B,T) of the individual losses at each position
    // input: probs are (B,T,V) of the probabilities
    // input: targets is (B,T) of integers giving the correct index in logits
    for (int b = 0; b < B; b++) {
        for (int t = 0; t < T; t++) {
            // loss = -log(probs[target])
            float* probs_bt = probs + b * T * V + t * V;
            int ix = targets[b * T + t];
            losses[b * T + t] = -logf(probs_bt[ix]);
        }
    }
}

void crossentropy_softmax_backward(float* dlogits,
                           float* dlosses, float* probs, int* targets,
                           int B, int T, int V) {
    // backwards through both softmax and crossentropy
    for (int b = 0; b < B; b++) {
        for (int t = 0; t < T; t++) {
            float* dlogits_bt = dlogits + b * T * V + t * V;
            float* probs_bt = probs + b * T * V + t * V;
            float dloss = dlosses[b * T + t];
            int ix = targets[b * T + t];
            for (int i = 0; i < V; i++) {
                float p = probs_bt[i];
                float indicator = i == ix ? 1.0f : 0.0f;
                dlogits_bt[i] += (p - indicator) * dloss;
            }
        }
    }
}

// ----------------------------------------------------------------------------
// GPT-2 model definition

// the parameters of the model
#define NUM_PARAMETER_TENSORS 16
typedef struct {
    float* wte; // (V, C)
    float* wpe; // (maxT, C)
    float* ln1w; // (L, C)
    float* ln1b; // (L, C)
    float* qkvw; // (L, 3*C, C)
    float* qkvb; // (L, 3*C)
    float* attprojw; // (L, C, C)
    float* attprojb; // (L, C)
    float* ln2w; // (L, C)
    float* ln2b; // (L, C)
    float* fcw; // (L, 4*C, C)
    float* fcb; // (L, 4*C)
    float* fcprojw; // (L, C, 4*C)
    float* fcprojb; // (L, C)
    float* lnfw; // (C)
    float* lnfb; // (C)
} ParameterTensors;

// allocate memory for the parameters and point the individual tensors to the right places
float* malloc_and_point_parameters(ParameterTensors* params, size_t* param_sizes) {
    size_t num_parameters = 0;
    for (size_t i = 0; i < NUM_PARAMETER_TENSORS; i++) {
        num_parameters += param_sizes[i];
    }
    // malloc all parameters all at once
    float* params_memory = (float*)malloc(num_parameters * sizeof(float));
    // assign all the tensors
    float** ptrs[] = {
        &params->wte, &params->wpe, &params->ln1w, &params->ln1b, &params->qkvw, &params->qkvb,
        &params->attprojw, &params->attprojb, &params->ln2w, &params->ln2b, &params->fcw, &params->fcb,
        &params->fcprojw, &params->fcprojb, &params->lnfw, &params->lnfb
    };
    float* params_memory_iterator = params_memory;
    for (size_t i = 0; i < NUM_PARAMETER_TENSORS; i++) {
        *(ptrs[i]) = params_memory_iterator;
        params_memory_iterator += param_sizes[i];
    }
    return params_memory;
}

#define NUM_ACTIVATION_TENSORS 23
typedef struct {
    float* encoded; // (B, T, C)
    float* ln1; // (L, B, T, C)
    float* ln1_mean; // (L, B, T)
    float* ln1_rstd; // (L, B, T)
    float* qkv; // (L, B, T, 3*C)
    float* atty; // (L, B, T, C)
    float* preatt; // (L, B, NH, T, T)
    float* att; // (L, B, NH, T, T)
    float* attproj; // (L, B, T, C)
    float* residual2; // (L, B, T, C)
    float* ln2; // (L, B, T, C)
    float* ln2_mean; // (L, B, T)
    float* ln2_rstd; // (L, B, T)
    float* fch; // (L, B, T, 4*C)
    float* fch_gelu; // (L, B, T, 4*C)
    float* fcproj; // (L, B, T, C)
    float* residual3; // (L, B, T, C)
    float* lnf; // (B, T, C)
    float* lnf_mean; // (B, T)
    float* lnf_rstd; // (B, T)
    float* logits; // (B, T, V)
    float* probs; // (B, T, V)
    float* losses; // (B, T)
} ActivationTensors;

float* malloc_and_point_activations(ActivationTensors* acts, size_t* act_sizes) {
    size_t num_activations = 0;
    for (size_t i = 0; i < NUM_ACTIVATION_TENSORS; i++) {
        num_activations += act_sizes[i];
    }
    float* acts_memory = (float*)malloc(num_activations * sizeof(float));
    float** ptrs[] = {
        &acts->encoded, &acts->ln1, &acts->ln1_mean, &acts->ln1_rstd, &acts->qkv, &acts->atty,
        &acts->preatt, &acts->att, &acts->attproj, &acts->residual2, &acts->ln2, &acts->ln2_mean,
        &acts->ln2_rstd, &acts->fch, &acts->fch_gelu, &acts->fcproj, &acts->residual3, &acts->lnf,
        &acts->lnf_mean, &acts->lnf_rstd, &acts->logits, &acts->probs, &acts->losses
    };
    float* acts_memory_iterator = acts_memory;
    for (size_t i = 0; i < NUM_ACTIVATION_TENSORS; i++) {
        *(ptrs[i]) = acts_memory_iterator;
        acts_memory_iterator += act_sizes[i];
    }
    return acts_memory;
}

typedef struct {
    int max_seq_len; // max sequence length, e.g. 1024
    int vocab_size; // vocab size, e.g. 50257
    int num_layers; // number of layers, e.g. 12
    int num_heads; // number of heads in attention, e.g. 12
    int channels; // number of channels, e.g. 768
} GPT2Config;

typedef struct {
    GPT2Config config;
    // the weights (parameters) of the model, and their sizes
    ParameterTensors params;
    size_t param_sizes[NUM_PARAMETER_TENSORS];
    float* params_memory;
    size_t num_parameters;
    // gradients of the weights
    ParameterTensors grads;
    float* grads_memory;
    float* grads_memory_recv;
    // buffers for the AdamW optimizer
    float* m_memory;
    float* v_memory;
    // the activations of the model, and their sizes
    ActivationTensors acts;
    size_t act_sizes[NUM_ACTIVATION_TENSORS];
    float* acts_memory;
    size_t num_activations;
    // gradients of the activations
    ActivationTensors grads_acts;
    float* grads_acts_memory;
    // other run state configuration
    int batch_size; // the batch size (B) of current forward pass
    int seq_len; // the sequence length (T) of current forward pass
    int* inputs; // the input tokens for the current forward pass
    int* targets; // the target tokens for the current forward pass
    float mean_loss; // after a forward pass with targets, will be populated with the mean loss
} GPT2;

void gpt2_build_from_checkpoint(GPT2 *model, const char* checkpoint_path) {

    // read in model from a checkpoint file
    FILE *model_file = fopen(checkpoint_path, "rb");
    if (model_file == NULL) { printf("Error opening model file\n"); exit(1); }
    int model_header[256];
    fread(model_header, sizeof(int), 256, model_file);
    if (model_header[0] != 20240326) { printf("Bad magic model file"); exit(1); }
    if (model_header[1] != 1) { printf("Bad version in model file"); exit(1); }

    // read in hyperparameters
    int maxT, V, L, NH, C;
    model->config.max_seq_len = maxT = model_header[2];
    model->config.vocab_size = V = model_header[3];
    model->config.num_layers = L = model_header[4];
    model->config.num_heads = NH = model_header[5];
    model->config.channels = C = model_header[6];
    printf("[GPT-2]\n");
    printf("max_seq_len: %d\n", maxT);
    printf("vocab_size: %d\n", V);
    printf("num_layers: %d\n", L);
    printf("num_heads: %d\n", NH);
    printf("channels: %d\n", C);

    // allocate space for all the parameters and read them in
    model->param_sizes[0] = V * C; // wte
    model->param_sizes[1] = maxT * C; // wpe
    model->param_sizes[2] = L * C; // ln1w
    model->param_sizes[3] = L * C; // ln1b
    model->param_sizes[4] = L * (3 * C) * C; // qkvw
    model->param_sizes[5] = L * (3 * C); // qkvb
    model->param_sizes[6] = L * C * C; // attprojw
    model->param_sizes[7] = L * C; // attprojb
    model->param_sizes[8] = L * C; // ln2w
    model->param_sizes[9] = L * C; // ln2b
    model->param_sizes[10] = L * (4 * C) * C; // fcw
    model->param_sizes[11] = L * (4 * C); // fcb
    model->param_sizes[12] = L * C * (4 * C); // fcprojw
    model->param_sizes[13] = L * C; // fcprojb
    model->param_sizes[14] = C; // lnfw
    model->param_sizes[15] = C; // lnfb

    // count the number of parameters
    size_t num_parameters = 0;
    for (size_t i = 0; i < NUM_PARAMETER_TENSORS; i++) {
        num_parameters += model->param_sizes[i];
    }
    printf("num_parameters: %zu\n", num_parameters);
    model->num_parameters = num_parameters;

    // read in all the parameters from file
    model->params_memory = malloc_and_point_parameters(&model->params, model->param_sizes);
    fread(model->params_memory, sizeof(float), num_parameters, model_file);
    fclose(model_file);

    // other inits
    model->acts_memory = NULL;
    model->grads_memory = NULL;
    model->grads_memory_recv = NULL;
    model->m_memory = NULL;
    model->v_memory = NULL;
    model->grads_acts_memory = NULL;
    model->inputs = NULL;
    model->targets = NULL;
    model->batch_size = 0;
    model->seq_len = 0;
    model->mean_loss = -1.0f; // -1.0f will designate no loss
}

void gpt2_forward(GPT2 *model, int* inputs, int* targets, int B, int T) {
    // targets are optional and could be NULL

    // ensure the model was initialized or error out
    if (model->params_memory == NULL) {
        printf("Error: model was not initialized properly.\n");
        exit(1);
    }

    // convenience parameters
    int V = model->config.vocab_size;
    int L = model->config.num_layers;
    int NH = model->config.num_heads;
    int C = model->config.channels;

    // validate inputs, all indices must be in the range [0, V)
    for(int i = 0; i < B * T; i++) {
        assert(0 <= inputs[i] && inputs[i] < V);
        if (targets != NULL) {
            assert(0 <= targets[i] && targets[i] < V);
        }
    }

    // allocate space for all the activations if needed (done here, lazily)
    if(model->acts_memory == NULL) {
        // record the current B,T as well
        model->batch_size = B;
        model->seq_len = T;
        // and now allocate the space
        model->act_sizes[0] = B * T * C; // encoded
        model->act_sizes[1] = L * B * T * C; // ln1
        model->act_sizes[2] = L * B * T;  // ln1_mean
        model->act_sizes[3] = L * B * T;  // ln1_rstd
        model->act_sizes[4] = L * B * T * 3*C; // qkv
        model->act_sizes[5] = L * B * T * C;  // atty
        model->act_sizes[6] = L * B * NH * T * T;  // preatt
        model->act_sizes[7] = L * B * NH * T * T;  // att
        model->act_sizes[8] = L * B * T * C; // attproj
        model->act_sizes[9] = L * B * T * C; // residual2
        model->act_sizes[10] = L * B * T * C; // ln2
        model->act_sizes[11] = L * B * T; // ln2_mean
        model->act_sizes[12] = L * B * T; // ln2_rstd
        model->act_sizes[13] = L * B * T * 4*C; // fch
        model->act_sizes[14] = L * B * T * 4*C; // fch_gelu
        model->act_sizes[15] = L * B * T * C; // fcproj
        model->act_sizes[16] = L * B * T * C; // residual3
        model->act_sizes[17] = B * T * C; // lnf
        model->act_sizes[18] = B * T; // lnf_mean
        model->act_sizes[19] = B * T; // lnf_rstd
        model->act_sizes[20] = B * T * V; // logits
        model->act_sizes[21] = B * T * V; // probs
        model->act_sizes[22] = B * T; // losses
        size_t num_activations = 0;
        for (size_t i = 0; i < NUM_ACTIVATION_TENSORS; i++) {
            num_activations += model->act_sizes[i];
        }
        printf("num_activations: %zu\n", num_activations);
        model->num_activations = num_activations;
        model->acts_memory = malloc_and_point_activations(&model->acts, model->act_sizes);
        // also create memory for caching inputs and targets
        model->inputs = (int*)malloc(B * T * sizeof(int));
        model->targets = (int*)malloc(B * T * sizeof(int)); // might be unused if we never have targets but it's small
    } else {
        // validate B,T is consistent with how we've allocated the memory before
        // in principle we could get more clever here in the future, for now this is safest
        if (B != model->batch_size || T != model->seq_len) {
            printf("Model: B=%d T=%d, Desired: B=%d T=%d\n", model->batch_size, model->seq_len, B, T);
            exit(EXIT_FAILURE);
        }
    }

    // cache the inputs/targets
    memcpy(model->inputs, inputs, B * T * sizeof(int));
    if (targets != NULL) {
        memcpy(model->targets, targets, B * T * sizeof(int));
    }

    // forward pass
    ParameterTensors params = model->params; // for brevity
    ActivationTensors acts = model->acts;
    float* residual;
    encoder_forward(acts.encoded, inputs, params.wte, params.wpe, B, T, C); // encoding goes into residual[0]
    for (int l = 0; l < L; l++) {

        residual = l == 0 ? acts.encoded : acts.residual3 + (l-1) * B * T * C;

        // get the pointers of the weights for this layer
        float* l_ln1w = params.ln1w + l * C;
        float* l_ln1b = params.ln1b + l * C;
        float* l_qkvw = params.qkvw + l * 3*C * C;
        float* l_qkvb = params.qkvb + l * 3*C;
        float* l_attprojw = params.attprojw + l * C * C;
        float* l_attprojb = params.attprojb + l * C;
        float* l_ln2w = params.ln2w + l * C;
        float* l_ln2b = params.ln2b + l * C;
        float* l_fcw = params.fcw + l * 4*C * C;
        float* l_fcb = params.fcb + l * 4*C;
        float* l_fcprojw = params.fcprojw + l * C * 4*C;
        float* l_fcprojb = params.fcprojb + l * C;

        // get the pointers of the activations for this layer
        float* l_ln1 = acts.ln1 + l * B * T * C;
        float* l_ln1_mean = acts.ln1_mean + l * B * T;
        float* l_ln1_rstd = acts.ln1_rstd + l * B * T;
        float* l_qkv = acts.qkv + l * B * T * 3*C;
        float* l_atty = acts.atty + l * B * T * C;
        float* l_preatt = acts.preatt + l * B * NH * T * T;
        float* l_att = acts.att + l * B * NH * T * T;
        float* l_attproj = acts.attproj + l * B * T * C;
        float* l_residual2 = acts.residual2 + l * B * T * C;
        float* l_ln2 = acts.ln2 + l * B * T * C;
        float* l_ln2_mean = acts.ln2_mean + l * B * T;
        float* l_ln2_rstd = acts.ln2_rstd + l * B * T;
        float* l_fch = acts.fch + l * B * T * 4*C;
        float* l_fch_gelu = acts.fch_gelu + l * B * T * 4*C;
        float* l_fcproj = acts.fcproj + l * B * T * C;
        float* l_residual3 = acts.residual3 + l * B * T * C;

        // now do the forward pass
        layernorm_forward(l_ln1, l_ln1_mean, l_ln1_rstd, residual, l_ln1w, l_ln1b, B, T, C);
        matmul_forward(l_qkv, l_ln1, l_qkvw, l_qkvb, B, T, C, 3*C);
        attention_forward(l_atty, l_preatt, l_att, l_qkv, B, T, C, NH);
        matmul_forward(l_attproj, l_atty, l_attprojw, l_attprojb, B, T, C, C);
        residual_forward(l_residual2, residual, l_attproj, B*T*C);
        layernorm_forward(l_ln2, l_ln2_mean, l_ln2_rstd, l_residual2, l_ln2w, l_ln2b, B, T, C);
        matmul_forward(l_fch, l_ln2, l_fcw, l_fcb, B, T, C, 4*C);
        gelu_forward(l_fch_gelu, l_fch, B*T*4*C);
        matmul_forward(l_fcproj, l_fch_gelu, l_fcprojw, l_fcprojb, B, T, 4*C, C);
        residual_forward(l_residual3, l_residual2, l_fcproj, B*T*C);
    }
    residual = acts.residual3 + (L-1) * B * T * C; // last residual is in residual3
    layernorm_forward(acts.lnf, acts.lnf_mean, acts.lnf_rstd, residual, params.lnfw, params.lnfb, B, T, C);
    matmul_forward(acts.logits, acts.lnf, params.wte, NULL, B, T, C, V);
    softmax_forward(acts.probs, acts.logits, B, T, V);

    // also forward the cross-entropy loss function if we have the targets
    if (targets != NULL) {
        crossentropy_forward(model->acts.losses, model->acts.probs, targets, B, T, V);
        // for convenience also evaluate the mean loss
        float mean_loss = 0.0f;
        for (int i=0; i<B*T; i++) { mean_loss += model->acts.losses[i]; }
        mean_loss /= B*T;
        model->mean_loss = mean_loss;
    } else {
        // if we don't have targets, we don't have a loss
        model->mean_loss = -1.0f;
    }
}

void gpt2_zero_grad(GPT2 *model) {
    if(model->grads_memory != NULL) { memset(model->grads_memory, 0, model->num_parameters * sizeof(float)); }
    if(model->grads_acts_memory != NULL) { memset(model->grads_acts_memory, 0, model->num_activations * sizeof(float)); }
}

void gpt2_accumulate_grad(GPT2 *model, int world_rank, int world_size) {
    if (model->grads_memory == NULL) return;

    if (model->grads_memory_recv == NULL) {
        model->grads_memory_recv = (float*)malloc(model->num_parameters * sizeof(float));
    }

    // Copy local gradient to the receive buffer initially
    #pragma omp parallel for
    for (int i = 0; i < model->num_parameters; i++) {
        model->grads_memory_recv[i] = model->grads_memory[i];
    }

    MPI_Request send_req, recv_req;

    int next = (world_rank + 1) % world_size;
    int prev = (world_rank - 1 + world_size) % world_size;


    for (int i = 0; i < world_size - 1; i++) {
        MPI_Irecv(model->grads_memory_recv, model->num_parameters, MPI_FLOAT, prev, 0, MPI_COMM_WORLD, &recv_req);
        MPI_Isend(model->grads_memory, model->num_parameters, MPI_FLOAT, next, 0, MPI_COMM_WORLD, &send_req);

        // Wait for asynchronous send and receive to complete
        MPI_Wait(&send_req, MPI_STATUS_IGNORE);
        MPI_Wait(&recv_req, MPI_STATUS_IGNORE);

        // Accumulate received gradients
        #pragma omp parallel for
        for (int i = 0; i < model->num_parameters; i++) {
            model->grads_memory[i] += model->grads_memory_recv[i];
        }
    }
}

void gpt2_backward(GPT2 *model) {

    // double check we forwarded previously, with targets
    if (model->mean_loss == -1.0f) {
        printf("Error: must forward with targets before backward\n");
        exit(1);
    }

    // lazily allocate the memory for gradients of the weights and activations, if needed
    if (model->grads_memory == NULL) {
        model->grads_memory = malloc_and_point_parameters(&model->grads, model->param_sizes);
        model->grads_acts_memory = malloc_and_point_activations(&model->grads_acts, model->act_sizes);
        gpt2_zero_grad(model);
    }

    // convenience shortcuts
    int B = model->batch_size;
    int T = model->seq_len;
    int V = model->config.vocab_size;
    int L = model->config.num_layers;
    int NH = model->config.num_heads;
    int C = model->config.channels;

    // backward pass: go in the reverse order of the forward pass, and call backward() functions
    ParameterTensors params = model->params; // for brevity
    ParameterTensors grads = model->grads;
    ActivationTensors acts = model->acts;
    ActivationTensors grads_acts = model->grads_acts;

    // we kick off the chain rule by filling in dlosses with 1.0f/(B*T)
    // technically this is a small, inline backward() pass of calculating
    // total, final loss as the mean over all losses over all (B,T) positions in the batch
    float dloss_mean = 1.0f / (B*T);
    for (int i = 0; i < B*T; i++) { grads_acts.losses[i] = dloss_mean; }

    crossentropy_softmax_backward(grads_acts.logits, grads_acts.losses, acts.probs, model->targets, B, T, V);
    matmul_backward(grads_acts.lnf, grads.wte, NULL, grads_acts.logits, acts.lnf, params.wte, B, T, C, V);
    float* residual = acts.residual3 + (L-1) * B * T * C; // last layer's residual
    float* dresidual = grads_acts.residual3 + (L-1) * B * T * C; // write to last layer's residual
    layernorm_backward(dresidual, grads.lnfw, grads.lnfb, grads_acts.lnf, residual, params.lnfw, acts.lnf_mean, acts.lnf_rstd, B, T, C);

    for (int l = L-1; l >= 0; l--) {

        residual = l == 0 ? acts.encoded : acts.residual3 + (l-1) * B * T * C;
        dresidual = l == 0 ? grads_acts.encoded : grads_acts.residual3 + (l-1) * B * T * C;

        // get the pointers of the weights for this layer
        float* l_ln1w = params.ln1w + l * C;
        float* l_qkvw = params.qkvw + l * 3*C * C;
        float* l_attprojw = params.attprojw + l * C * C;
        float* l_ln2w = params.ln2w + l * C;
        float* l_fcw = params.fcw + l * 4*C * C;
        float* l_fcprojw = params.fcprojw + l * C * 4*C;
        // get the pointers of the gradients of the weights for this layer
        float* dl_ln1w = grads.ln1w + l * C;
        float* dl_ln1b = grads.ln1b + l * C;
        float* dl_qkvw = grads.qkvw + l * 3*C * C;
        float* dl_qkvb = grads.qkvb + l * 3*C;
        float* dl_attprojw = grads.attprojw + l * C * C;
        float* dl_attprojb = grads.attprojb + l * C;
        float* dl_ln2w = grads.ln2w + l * C;
        float* dl_ln2b = grads.ln2b + l * C;
        float* dl_fcw = grads.fcw + l * 4*C * C;
        float* dl_fcb = grads.fcb + l * 4*C;
        float* dl_fcprojw = grads.fcprojw + l * C * 4*C;
        float* dl_fcprojb = grads.fcprojb + l * C;
        // get the pointers of the activations for this layer
        float* l_ln1 = acts.ln1 + l * B * T * C;
        float* l_ln1_mean = acts.ln1_mean + l * B * T;
        float* l_ln1_rstd = acts.ln1_rstd + l * B * T;
        float* l_qkv = acts.qkv + l * B * T * 3*C;
        float* l_atty = acts.atty + l * B * T * C;
        float* l_att = acts.att + l * B * NH * T * T;
        float* l_residual2 = acts.residual2 + l * B * T * C;
        float* l_ln2 = acts.ln2 + l * B * T * C;
        float* l_ln2_mean = acts.ln2_mean + l * B * T;
        float* l_ln2_rstd = acts.ln2_rstd + l * B * T;
        float* l_fch = acts.fch + l * B * T * 4*C;
        float* l_fch_gelu = acts.fch_gelu + l * B * T * 4*C;
        // get the pointers of the gradients of the activations for this layer
        float* dl_ln1 = grads_acts.ln1 + l * B * T * C;
        float* dl_qkv = grads_acts.qkv + l * B * T * 3*C;
        float* dl_atty = grads_acts.atty + l * B * T * C;
        float* dl_preatt = grads_acts.preatt + l * B * NH * T * T;
        float* dl_att = grads_acts.att + l * B * NH * T * T;
        float* dl_attproj = grads_acts.attproj + l * B * T * C;
        float* dl_residual2 = grads_acts.residual2 + l * B * T * C;
        float* dl_ln2 = grads_acts.ln2 + l * B * T * C;
        float* dl_fch = grads_acts.fch + l * B * T * 4*C;
        float* dl_fch_gelu = grads_acts.fch_gelu + l * B * T * 4*C;
        float* dl_fcproj = grads_acts.fcproj + l * B * T * C;
        float* dl_residual3 = grads_acts.residual3 + l * B * T * C;

        // backprop this layer
        residual_backward(dl_residual2, dl_fcproj, dl_residual3, B*T*C);
        matmul_backward(dl_fch_gelu, dl_fcprojw, dl_fcprojb, dl_fcproj, l_fch_gelu, l_fcprojw, B, T, 4*C, C);
        gelu_backward(dl_fch, l_fch, dl_fch_gelu, B*T*4*C);
        matmul_backward(dl_ln2, dl_fcw, dl_fcb, dl_fch, l_ln2, l_fcw, B, T, C, 4*C);
        layernorm_backward(dl_residual2, dl_ln2w, dl_ln2b, dl_ln2, l_residual2, l_ln2w, l_ln2_mean, l_ln2_rstd, B, T, C);
        residual_backward(dresidual, dl_attproj, dl_residual2, B*T*C);
        matmul_backward(dl_atty, dl_attprojw, dl_attprojb, dl_attproj, l_atty, l_attprojw, B, T, C, C);
        attention_backward(dl_qkv, dl_preatt, dl_att, dl_atty, l_qkv, l_att, B, T, C, NH);
        matmul_backward(dl_ln1, dl_qkvw, dl_qkvb, dl_qkv, l_ln1, l_qkvw, B, T, C, 3*C);
        layernorm_backward(dresidual, dl_ln1w, dl_ln1b, dl_ln1, residual, l_ln1w, l_ln1_mean, l_ln1_rstd, B, T, C);
    }
    encoder_backward(grads.wte, grads.wpe, grads_acts.encoded, model->inputs, B, T, C);
}

void gpt2_update(GPT2 *model, float learning_rate, float beta1, float beta2, float eps, float weight_decay, int t) {
    // reference: https://pytorch.org/docs/stable/generated/torch.optim.AdamW.html

    // lazily allocate the memory for m_memory and v_memory
    if (model->m_memory == NULL) {
        model->m_memory = (float*)calloc(model->num_parameters, sizeof(float));
        model->v_memory = (float*)calloc(model->num_parameters, sizeof(float));
    }

    for (int i = 0; i < model->num_parameters; i++) {
        float param = model->params_memory[i];
        float grad = model->grads_memory[i];

        // update the first moment (momentum)
        float m = beta1 * model->m_memory[i] + (1.0f - beta1) * grad;
        // update the second moment (RMSprop)
        float v = beta2 * model->v_memory[i] + (1.0f - beta2) * grad * grad;
        // bias-correct both moments
        float m_hat = m / (1.0f - powf(beta1, t));
        float v_hat = v / (1.0f - powf(beta2, t));

        // update
        model->m_memory[i] = m;
        model->v_memory[i] = v;
        model->params_memory[i] -= learning_rate * (m_hat / (sqrtf(v_hat) + eps) + weight_decay * param);
    }
}

void gpt2_free(GPT2 *model) {
    free(model->params_memory);
    free(model->grads_memory);
    free(model->grads_memory_recv);
    free(model->m_memory);
    free(model->v_memory);
    free(model->acts_memory);
    free(model->grads_acts_memory);
    free(model->inputs);
    free(model->targets);
}

#ifndef TESTING
// if we are TESTING (see test_gpt2.c), we'll skip the int main below

// ----------------------------------------------------------------------------
// data loader lite
// returns random batches of data from a file of integers

typedef struct {
    // hyperparameters
    int B; // batch size
    int T; // sequence length
    // input handling and its state
    FILE* tokens_file;
    long file_size;
    long current_position;
    // output memory
    int* batch;
    int* inputs;
    int* targets;
    // convenience variables
    int num_batches;
    // process related
    int R; //world rank
    int S; //world size
} DataLoader;

<<<<<<< HEAD
void dataloader_init(DataLoader *loader, char* filename, int B, int T, int R, int S) {
=======
void dataloader_init(DataLoader *loader, const char* filename, int B, int T) {
>>>>>>> 6984e83c
    loader->B = B;
    loader->T = T;
    loader->R = R;
    loader->S = S;

    // open the input file for reading
    loader->tokens_file = fopen(filename, "rb");
    if (loader->tokens_file == NULL) {
        printf("Error opening tokens file\n");
        exit(1);
    }

    // determine the file size
    fseek(loader->tokens_file, 0, SEEK_END);
    loader->file_size = ftell(loader->tokens_file);
    fseek(loader->tokens_file, 0, SEEK_SET);
    if (loader->file_size < (B * T + 1) * sizeof(int)) {
        printf("Error: file size is too small for the batch size and sequence length\n");
        exit(1);
    }
    loader->current_position = B*T*R * sizeof(int); // start at the offset to proc rank

    // allocate space for B*T + 1 integers to store the inputs and targets
    loader->batch = (int*) malloc((B * T + 1) * sizeof(int));
    loader->inputs = loader->batch;
    loader->targets = loader->batch + 1; // targets are shifted by one
    loader->num_batches = loader->file_size / (B * T * S * sizeof(int));
}

void dataloader_reset(DataLoader *loader) {
    loader->current_position = loader->B * loader->T * loader->R * sizeof(int);
}

void dataloader_next_batch(DataLoader *loader) {
    int B = loader->B;
    int T = loader->T;
    int R = loader->R;
    int S = loader->S;
    // if we are at the end of the file, loop back to the beginning
    if (loader->current_position + (B*T*S+1) * sizeof(int) > loader->file_size) {
        loader->current_position = B*T*R * sizeof(int);
    }
    // read the B*T+1 integers from the file into batch
    fseek(loader->tokens_file, loader->current_position, SEEK_SET);
    fread(loader->batch, sizeof(int), B*T+1, loader->tokens_file);
    // advance the current position by B*T*S integers
    loader->current_position += B*T*S * sizeof(int);
}

void dataloader_free(DataLoader *loader) {
    fclose(loader->tokens_file);
    free(loader->batch);
}

// ----------------------------------------------------------------------------
// sampler

// the GPT-2 end-of-text token id
#define GPT2_EOT 50256

unsigned int random_u32(unsigned long long *state) {
    // xorshift rng: https://en.wikipedia.org/wiki/Xorshift#xorshift.2A
    *state ^= *state >> 12;
    *state ^= *state << 25;
    *state ^= *state >> 27;
    return (*state * 0x2545F4914F6CDD1Dull) >> 32;
}
float random_f32(unsigned long long *state) { // random float32 in [0,1)
    return (random_u32(state) >> 8) / 16777216.0f;
}

int sample_mult(float* probabilities, int n, float coin) {
    // sample index from probabilities (they must sum to 1!)
    // coin is a random number in [0, 1), usually from random_f32()
    float cdf = 0.0f;
    for (int i = 0; i < n; i++) {
        cdf += probabilities[i];
        if (coin < cdf) {
            return i;
        }
    }
    return n - 1; // in case of rounding errors
}

// ----------------------------------------------------------------------------
// Tokenizer (only supports decoding)

typedef struct {
    uint32_t vocab_size;
    char **token_table;
    int init_ok;
} Tokenizer;

void safe_printf(const char *piece) {
    // the tokens are raw bytes, and we we only want to print the printable ones
    // many bytes can be various control codes, backspace, etc.
    if (piece == NULL) { return; }
    if (piece[0] == '\0') { return; }
    // handle individual byte tokens
    // every token is asserted to be at least one byte so doing piece[1] is ok
    if (piece[1] == '\0') {
        unsigned char byte_val = piece[0];
        if (!(isprint(byte_val) || isspace(byte_val))) {
            return; // weird byte, don't print it
        }
    }
    printf("%s", piece);
}

void tokenizer_init(Tokenizer *tokenizer, const char *filename) {
    FILE *file = fopen(filename, "rb");
    if (file == NULL) {
        // try to be more helpful as we just added this feature, erase later
        printf("---\n");
        printf("WARNING: Failed to open the tokenizer file %s\n", filename);
        printf("The Tokenizer is a new feature added April 14 2024.\n");
        printf("Re-run `python train_gpt2.py` to write it\n");
        printf("---\n");
        tokenizer->init_ok = 0;
        return;
    }
    // read in the header
    uint32_t header[256];
    fread(header, sizeof(uint32_t), 256, file);
    assert(header[0] == 20240328);
    assert(header[1] == 1);
    tokenizer->vocab_size = header[2];
    // read in all the tokens
    unsigned char length;
    tokenizer->token_table = (char **)malloc(tokenizer->vocab_size * sizeof(char *));
    for (uint32_t i = 0; i < tokenizer->vocab_size; i++) {
        fread(&length, sizeof(unsigned char), 1, file);
        assert(length > 0); // every token should be at least one character
        char *token_bytes = (char *)malloc(length + 1);
        fread(token_bytes, sizeof(char), length, file);
        token_bytes[length] = '\0';  // Add null terminator for printing
        tokenizer->token_table[i] = token_bytes;
    }
    // cleanups
    fclose(file);
    tokenizer->init_ok = 1;
}

const char *tokenizer_decode(Tokenizer *tokenizer, uint32_t token_id) {
    if (tokenizer->init_ok == 0) {
        return NULL;
    }
    if (token_id < tokenizer->vocab_size) {
        return tokenizer->token_table[token_id];
    } else {
        printf("invalid token id %d!\n", token_id);
        return NULL;
    }
}

void tokenizer_free(Tokenizer *tokenizer) {
    if (tokenizer->init_ok) {
        for (uint32_t i = 0; i < tokenizer->vocab_size; i++) {
            free(tokenizer->token_table[i]);
        }
        free(tokenizer->token_table);
    }
}

// ----------------------------------------------------------------------------
// main training loop
int main(int argc, char** argv) {

    MPI_Init(&argc, &argv);
    int world_rank;
    int world_size;
    MPI_Comm_rank(MPI_COMM_WORLD, &world_rank);
    MPI_Comm_size(MPI_COMM_WORLD, &world_size);

    // build the GPT-2 model from a checkpoint
    GPT2 model;
    gpt2_build_from_checkpoint(&model, "gpt2_124M.bin");

    // build the DataLoaders from tokens files. for now use tiny_shakespeare if available, else tiny_stories
    const char* tiny_stories_train = "data/TinyStories_train.bin";
    const char* tiny_stories_val = "data/TinyStories_val.bin";
    const char* tiny_shakespeare_train = "data/tiny_shakespeare_train.bin";
    const char* tiny_shakespeare_val = "data/tiny_shakespeare_val.bin";
    const char* train_tokens = access(tiny_shakespeare_train, F_OK) != -1 ? tiny_shakespeare_train : tiny_stories_train;
    const char* val_tokens = access(tiny_shakespeare_val, F_OK) != -1 ? tiny_shakespeare_val : tiny_stories_val;
    int B = 4; // batch size 4 (i.e. 4 independent token sequences will be trained on)
    int T = 64; // sequence length 64 (i.e. each sequence is 64 tokens long). must be <= maxT, which is 1024 for GPT-2
    DataLoader train_loader;
    dataloader_init(&train_loader, train_tokens, B, T, world_rank, world_size);
    printf("train dataset num_batches: %d\n", train_loader.num_batches);
    DataLoader val_loader;
    dataloader_init(&val_loader, val_tokens, B, T, 0, 1);
    printf("val dataset num_batches: %d\n", val_loader.num_batches);
    int val_num_batches = 5;

    // build the Tokenizer
    Tokenizer tokenizer;
    tokenizer_init(&tokenizer, "gpt2_tokenizer.bin");

    // some memory for generating samples from the model
    unsigned long long rng_state = 1337;
    int* gen_tokens = (int*)malloc(B * T * sizeof(int));
    const int genT = 64; // number of steps of inference we will do

    // train
    struct timespec start, end;
    for (int step = 0; step <= 40; step++) {

        // once in a while estimate the validation loss
        if (step % 10 == 0) {
            float val_loss = 0.0f;
            dataloader_reset(&val_loader);
            for (int i = 0; i < val_num_batches; i++) {
                dataloader_next_batch(&val_loader);
                gpt2_forward(&model, val_loader.inputs, val_loader.targets, B, T);
                val_loss += model.mean_loss;
            }
            val_loss /= val_num_batches;
            printf("val loss %f\n", val_loss);
        }

        // once in a while do model inference to print generated text
        if (step > 0 && step % 20 == 0) {
            // fill up gen_tokens with the GPT2_EOT, which kicks off the generation
            for(int i = 0; i < B * T; ++i) {
                gen_tokens[i] = GPT2_EOT;
            }
            // now sample from the model autoregressively
            printf("generating:\n---\n");
            for (int t = 1; t < genT; t++) {
                // note that inference is very wasteful here because for each token
                // we re-calculate the forward pass for all of (B,T) positions from scratch
                // but the inference here is just for sanity checking anyway
                // and we can maybe optimize a bit more later, with careful tests
                gpt2_forward(&model, gen_tokens, NULL, B, T);
                // furthermore, below we're only using b=0 (i.e. the first row) of all B rows
                // we're in principle running B "inference streams" in parallel here
                // but only using position 0
                // get the V-dimensional vector probs[0, t-1, :]
                float* probs = model.acts.probs + (t-1) * model.config.vocab_size;
                float coin = random_f32(&rng_state);
                int next_token = sample_mult(probs, model.config.vocab_size, coin);
                gen_tokens[t] = next_token;
                // print the generated token, either using the Tokenizer or a fallback
                if (tokenizer.init_ok) {
                    const char* token_str = tokenizer_decode(&tokenizer, next_token);
                    safe_printf(token_str);
                } else {
                    // fall back to printing the token id
                    printf("%d ", next_token);
                }
                fflush(stdout);
            }
            printf("\n---\n");
        }

        // do a training step
        clock_gettime(CLOCK_MONOTONIC, &start);
        dataloader_next_batch(&train_loader);
        gpt2_forward(&model, train_loader.inputs, train_loader.targets, B, T);
        gpt2_zero_grad(&model);
        gpt2_backward(&model);
        gpt2_accumulate_grad(&model, world_rank, world_size);
        gpt2_update(&model, 1e-4f, 0.9f, 0.999f, 1e-8f, 0.0f, step+1);
        clock_gettime(CLOCK_MONOTONIC, &end);
        double time_elapsed_s = (end.tv_sec - start.tv_sec) + (end.tv_nsec - start.tv_nsec) / 1e9;
        printf("step %d: train loss %f (took %f ms)\n", step, model.mean_loss, time_elapsed_s * 1000);
    }

    // free
    dataloader_free(&train_loader);
    dataloader_free(&val_loader);
    tokenizer_free(&tokenizer);
    gpt2_free(&model);
    free(gen_tokens);

    MPI_Finalize();
    
    return 0;
}
#endif<|MERGE_RESOLUTION|>--- conflicted
+++ resolved
@@ -829,7 +829,6 @@
 
     int next = (world_rank + 1) % world_size;
     int prev = (world_rank - 1 + world_size) % world_size;
-
 
     for (int i = 0; i < world_size - 1; i++) {
         MPI_Irecv(model->grads_memory_recv, model->num_parameters, MPI_FLOAT, prev, 0, MPI_COMM_WORLD, &recv_req);
@@ -1021,11 +1020,7 @@
     int S; //world size
 } DataLoader;
 
-<<<<<<< HEAD
-void dataloader_init(DataLoader *loader, char* filename, int B, int T, int R, int S) {
-=======
-void dataloader_init(DataLoader *loader, const char* filename, int B, int T) {
->>>>>>> 6984e83c
+void dataloader_init(DataLoader *loader, const char* filename, int B, int T, int R, int S) {
     loader->B = B;
     loader->T = T;
     loader->R = R;
