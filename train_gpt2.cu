/*
GPT-2 Transformer Neural Net trained in raw CUDA
Non-trivial notes to be aware of:

We are being clever in the backward pass to conserve memory.
In particular, all parameters use a += in the backward pass, so we
can later do gradient accumulation. But all activations have = instead of +=
because these are faster (just read, no write). This is okay for all activations
except for those in the residual stream, where the gradients have to add. We make
sure that those parts work out ok and that we do a += as necessary. E.g.,
the layernorms are connected to the residuals so we += in layernorm backward.
*/

#include <stdio.h>
#include <stdlib.h>
#include <ctype.h>
#include <math.h>
#include <time.h>
#include <assert.h>
#include <float.h>
#include <string.h>
#include <unistd.h>
#include <assert.h>
#include <cublas_v2.h>
#include <cuda_runtime.h>
#include <cublasLt.h>
#include <cooperative_groups.h>
#include <cooperative_groups/reduce.h>

// ----------------------------------------------------------------------------
// CUDA utils

// convenience macro for calculating grid/block dimensions for kernels
#define CEIL_DIV(M, N) (((M) + (N)-1) / (N))

// CUDA error checking
void cudaCheck(cudaError_t error, const char *file, int line) {
  if (error != cudaSuccess) {
    printf("[CUDA ERROR] at file %s:%d:\n%s\n", file, line,
           cudaGetErrorString(error));
    exit(EXIT_FAILURE);
  }
};
#define cudaCheck(err) (cudaCheck(err, __FILE__, __LINE__))

// cuBLAS error checking
void cublasCheck(cublasStatus_t status, const char *file, int line)
{
    if (status != CUBLAS_STATUS_SUCCESS) {
        printf("[cuBLAS ERROR]: %d %s %d\n", status, file, line);
        exit(EXIT_FAILURE);
    }
}
#define cublasCheck(status) { cublasCheck((status), __FILE__, __LINE__); }

// cuBLAS workspace. Hardcoding to 32MiB but only Hopper needs 32, for others 4 is OK
static size_t cublaslt_workspace_size = 32 * 1024 * 1024;
static void* cublaslt_workspace = NULL;
static cublasComputeType_t cublas_compute_type;
cublasHandle_t cublas_handle;
cublasLtHandle_t cublaslt_handle;

namespace cg = cooperative_groups;

// ----------------------------------------------------------------------------
// fread convenience utils, with nice handling of error checking using macros
// simple replace fopen, fread, fclose with fopenCheck, freadCheck, fcloseCheck

FILE *fopen_check(const char *path, const char *mode, const char *file, int line) {
    FILE *fp = fopen(path, mode);
    if (fp == NULL) {
        fprintf(stderr, "Error: Failed to open file '%s' at %s:%d\n", path, file, line);
        fprintf(stderr, "Error details:\n");
        fprintf(stderr, "  File: %s\n", file);
        fprintf(stderr, "  Line: %d\n", line);
        fprintf(stderr, "  Path: %s\n", path);
        fprintf(stderr, "  Mode: %s\n", mode);
        exit(EXIT_FAILURE);
    }
    return fp;
}

#define fopenCheck(path, mode) fopen_check(path, mode, __FILE__, __LINE__)

void fread_check(void *ptr, size_t size, size_t nmemb, FILE *stream, const char *file, int line) {
    size_t result = fread(ptr, size, nmemb, stream);
    if (result != nmemb) {
        if (feof(stream)) {
            fprintf(stderr, "Error: Unexpected end of file at %s:%d\n", file, line);
        } else if (ferror(stream)) {
            fprintf(stderr, "Error: File read error at %s:%d\n", file, line);
        } else {
            fprintf(stderr, "Error: Partial read at %s:%d. Expected %zu elements, read %zu\n",
                    file, line, nmemb, result);
        }
        fprintf(stderr, "Error details:\n");
        fprintf(stderr, "  File: %s\n", file);
        fprintf(stderr, "  Line: %d\n", line);
        fprintf(stderr, "  Expected elements: %zu\n", nmemb);
        fprintf(stderr, "  Read elements: %zu\n", result);
        exit(EXIT_FAILURE);
    }
}

#define freadCheck(ptr, size, nmemb, stream) fread_check(ptr, size, nmemb, stream, __FILE__, __LINE__)

void fclose_check(FILE *fp, const char *file, int line) {
    if (fclose(fp) != 0) {
        fprintf(stderr, "Error: Failed to close file at %s:%d\n", file, line);
        fprintf(stderr, "Error details:\n");
        fprintf(stderr, "  File: %s\n", file);
        fprintf(stderr, "  Line: %d\n", line);
        exit(EXIT_FAILURE);
    }
}

#define fcloseCheck(fp) fclose_check(fp, __FILE__, __LINE__)

// ----------------------------------------------------------------------------
// malloc error-handling wrapper util

void *malloc_check(size_t size, const char *file, int line) {
    void *ptr = malloc(size);
    if (ptr == NULL) {
        fprintf(stderr, "Error: Memory allocation failed at %s:%d\n", file, line);
        fprintf(stderr, "Error details:\n");
        fprintf(stderr, "  File: %s\n", file);
        fprintf(stderr, "  Line: %d\n", line);
        fprintf(stderr, "  Size: %zu bytes\n", size);
        exit(EXIT_FAILURE);
    }
    return ptr;
}

#define mallocCheck(size) malloc_check(size, __FILE__, __LINE__)

// ----------------------------------------------------------------------------
// all the kernels

// warp-level reduction for finding the maximum value
__device__ float warpReduceMax(float val) {
    for (int offset = 16; offset > 0; offset /= 2) {
        val = fmaxf(val, __shfl_down_sync(0xFFFFFFFF, val, offset));
    }
    return val;
}

// warp-level reduction for summing values
__device__ float warpReduceSum(float val) {
    for (int offset = 16; offset > 0; offset /= 2) {
        val += __shfl_down_sync(0xFFFFFFFF, val, offset);
    }
    return val;
}

__global__ void encoder_forward_kernel2(float* out,
                               int* inp, float* wte, float* wpe,
                               int B, int T, int C) {
    int idx = blockIdx.x * blockDim.x + threadIdx.x;
    int N = B * T * C;

    if (idx < N) {
        int bt = idx / C;
        int b = bt / T;
        int t = bt % T;
        int c = idx % C;

        int ix = inp[b * T + t];

        float* out_btc = out + b * T * C + t * C + c;
        float* wte_ix = wte + ix * C + c;
        float* wpe_tc = wpe + t * C + c;
        *out_btc = *wte_ix + *wpe_tc;
    }
}

// really bad naive kernel with atomicAdd
__global__ void encoder_backward_kernel(float* dwte, float* dwpe,
                                        const float* dout, const int* inp,
                                        int B, int T, int C) {
    int idx = blockIdx.x * blockDim.x + threadIdx.x;
    int N = B * T * C;

    if (idx < N) {
        int bt = idx / C;
        int b = bt / T;
        int t = bt % T;
        int c = idx % C;

        int ix = inp[b * T + t];

        const float* dout_btc = dout + b * T * C + t * C + c;
        float* dwte_ix = dwte + ix * C + c;
        float* dwpe_tc = dwpe + t * C + c;

        atomicAdd(dwte_ix, *dout_btc);
        atomicAdd(dwpe_tc, *dout_btc);
    }
}

__global__ void layernorm_forward_kernel3(float* __restrict__ out, float* __restrict__ mean, float* __restrict__ rstd,
                                    const float*  __restrict__ inp, const float*  __restrict__ weight,
                                    const float* __restrict__ bias, int N, int C) {
    cg::thread_block block = cg::this_thread_block();
    cg::thread_block_tile<32> warp = cg::tiled_partition<32>(block);
    int idx = blockIdx.x * warp.meta_group_size() + warp.meta_group_rank();
    if(idx >= N) {
        return;
    }

    // the row of input that this group of threads is responsible for
    const float* x = inp + idx * C;

    // mean
    float sum = 0.0f;
    for (int i = warp.thread_rank(); i < C; i += warp.size()) {
        sum += x[i];
    }
    sum = cg::reduce(warp, sum, cg::plus<float>{});
    float m = sum / C;
    if(warp.thread_rank() == 0 && mean != nullptr) {
        __stcs(mean + idx, m);
    }

    // rstd
    sum = 0.0f;
    for (int i = warp.thread_rank(); i < C; i += warp.size()) {
        float diff = x[i] - m;
        sum += diff * diff;
    }
    sum = cg::reduce(warp, sum, cg::plus<float>{});
    float s = rsqrtf(sum / C + 1e-5f);
    if(warp.thread_rank() == 0 && rstd != nullptr) {
        __stcs(rstd + idx, s);
    }

    // final normalization and scaling by weight/bias
    float* o = out + idx * C;
    for (int c = warp.thread_rank(); c < C; c += warp.size()) {
        // load and store using the .cs "streaming" hint to the compiler,
        // indicating that this data will not be reused soon, and can be streamed through the caches
        // this allows the threads to get more cache-hits for the (shared) weight and bias parameters
        float n = s * (__ldcs(x+c) - m);
        __stcs(o+c, n * weight[c] + bias[c]);
    }
}

__global__ void permute_kernel(float* q, float* k, float* v,
                               const float* inp,
                               int B, int N, int NH, int d) {
    // okay so now, this kernel wants Q,K,V to all be of shape (B, NH, N, d)
    // but instead, we have a single tensor QKV (inp) of shape (B, N, 3, NH, d)
    int idx = blockIdx.x * blockDim.x + threadIdx.x;
    // Q[b][nh_][n][d_] = inp[b][n][0][nh_][d_]
    if (idx < B * NH * N * d) {
        int b = idx / (NH * N * d);
        int rest = idx % (NH * N * d);
        int nh_ = rest / (N * d);
        rest = rest % (N * d);
        int n = rest / d;
        int d_ = rest % d;
        int inp_idx = (b * N * 3 * NH * d) + (n * 3 * NH * d) + (0 * NH * d) + (nh_ * d) + d_;
        q[idx] = __ldcs(&inp[inp_idx]);
        k[idx] = __ldcs(&inp[inp_idx + NH * d]);
        v[idx] = __ldcs(&inp[inp_idx + 2 * (NH * d)]);
    }
}

__global__ void permute_kernel_backward(float* dinp,
                                        const float* dq, const float* dk, const float* dv,
                                        int B, int N, int NH, int d) {
    int idx = blockIdx.x * blockDim.x + threadIdx.x;
    if (idx < B * NH * N * d) {
        int b = idx / (NH * N * d);
        int rest = idx % (NH * N * d);
        int nh_ = rest / (N * d);
        rest = rest % (N * d);
        int n = rest / d;
        int d_ = rest % d;

        int inp_idx = (b * N * 3 * NH * d) + (n * 3 * NH * d) + (0 * NH * d) + (nh_ * d) + d_;
        dinp[inp_idx] = dq[idx];
        dinp[inp_idx + NH * d] = dk[idx];
        dinp[inp_idx + 2 * (NH * d)] = dv[idx];
    }
}

__global__ void unpermute_kernel(float* inp, float *out, int B, int N, int NH, int d) {
   // out has shape (B, nh, N, d) but we need to unpermute it to (B, N, nh, d)
    int idx = blockIdx.x * blockDim.x + threadIdx.x;
    // out[b][n][nh_][d_] <- inp[b][nh_][n][d_]
    if (idx < B * NH * N * d) {
        int b = idx / (NH * N * d);
        int rest = idx % (NH * N * d);
        int nh_ = rest / (N * d);
        rest = rest % (N * d);
        int n = rest / d;
        int d_ = rest % d;
        int other_idx = (b * NH * N * d) + (n * NH * d) + (nh_ * d) + d_;
        out[other_idx] = __ldcs(&inp[idx]);
    }
}

__global__ void unpermute_kernel_backward(float* dinp, const float *dout, int B, int N, int NH, int d) {
    int idx = blockIdx.x * blockDim.x + threadIdx.x;
    if (idx < B * NH * N * d) {
        int b = idx / (NH * N * d);
        int rest = idx % (NH * N * d);
        int nh_ = rest / (N * d);
        rest = rest % (N * d);
        int n = rest / d;
        int d_ = rest % d;
        int other_idx = (b * NH * N * d) + (n * NH * d) + (nh_ * d) + d_;
        dinp[idx] = dout[other_idx];
    }
}

__device__ float& vec_at(float4& vec, int index) {
    return reinterpret_cast<float*>(&vec)[index];
}

__device__ float vec_at(const float4& vec, int index) {
    return reinterpret_cast<const float*>(&vec)[index];
}

__global__ void softmax_forward_kernel5(float* out, float inv_temperature, const float* inp, int N, int T) {
    // inp, out shape: (N, T, T), where N = B * NH
    // fuses the multiplication by scale inside attention
    // directly autoregressive, so we only compute the lower triangular part
    // uses the online softmax algorithm
    assert(T % 4  == 0);
    cg::thread_block block = cg::this_thread_block();
    cg::thread_block_tile<32> warp = cg::tiled_partition<32>(block);
    // micro-optimization: we iterate backwards so that
    // after the softmax backward operation completes, the cache retains the
    // part of the matrix close to the upper left corner, which benefits the
    // matmul operation that immediately follows.
    // int idx = blockIdx.x * warp.meta_group_size() + warp.meta_group_rank(); // forward order
    int idx = (gridDim.x - blockIdx.x - 1) * warp.meta_group_size() + warp.meta_group_rank(); // backward order
    if(idx >= N * T) {
        return;
    }
    int own_pos = idx % T;
    int pos_by_4 = own_pos / 4;

    // one row of inp, i.e. inp[idx, :] of shape (T,)
    const float* x = inp + idx * T;

    // not INF, so we don't get NaNs accidentally when subtracting two values.
    float maxval = -FLT_MAX;
    float sumval = 0.0f;

    const float4* x_vec = reinterpret_cast<const float4*>(x);
    for (int i = warp.thread_rank(); i < pos_by_4; i += warp.size()) {
        float4 v = x_vec[i];
        float old_maxval = maxval;
        for(int k = 0; k < 4; ++k) {
            maxval = fmaxf(maxval, vec_at(v, k));
        }
        sumval *= expf(inv_temperature * (old_maxval - maxval));
        for(int k = 0; k < 4; ++k) {
            sumval += expf(inv_temperature * (vec_at(v, k) - maxval));
        }
    }

    if(4*pos_by_4 + warp.thread_rank() <= own_pos) {
        float old_maxval = maxval;
        maxval = fmaxf(maxval, x[4*pos_by_4 + warp.thread_rank()]);
        sumval *= expf(inv_temperature * (old_maxval - maxval));
        sumval += expf(inv_temperature * (x[4*pos_by_4 + warp.thread_rank()] - maxval));
    }

    float global_maxval = cg::reduce(warp, maxval, cg::greater<float>{});
    sumval *= expf(inv_temperature * (maxval - global_maxval));

    float sum = cg::reduce(warp, sumval, cg::plus<float>{});
    float norm = 1.f / sum;

    // divide the whole row by the sum
    for (int i = warp.thread_rank(); i <= own_pos; i += warp.size()) {
        // recalculation is faster than doing the round-trip through memory.
        float ev = expf(inv_temperature * (__ldcs(x + i) - global_maxval));
        __stcs(out + idx * T + i, ev * norm);
    }
}

__global__ void residual_forward_kernel(float* out, float* inp1, float* inp2, int N) {
    int idx = blockIdx.x * blockDim.x + threadIdx.x;
    if (idx < N) {
        out[idx] = __ldcs(&inp1[idx]) + __ldcs(&inp2[idx]);
    }
}

#define GELU_SCALING_FACTOR sqrtf(2.0f / M_PI)
__global__ void gelu_forward_kernel(float* out, const float* inp, int N) {
    int i = blockIdx.x * blockDim.x + threadIdx.x;
    if (i < N) {
        float xi = inp[i];
        float cube = 0.044715f * xi * xi * xi;
        out[i] = 0.5f * xi * (1.0f + tanhf(GELU_SCALING_FACTOR * (xi + cube)));
    }
}

__global__ void gelu_backward_kernel(float* dinp, const float* inp, const float* dout, const int N) {
    int i = blockIdx.x * blockDim.x + threadIdx.x;
    if (i < N) {
        float x = inp[i];
        float cube = 0.044715f * x * x * x;
        float tanh_arg = GELU_SCALING_FACTOR * (x + cube);
        float tanh_out = tanhf(tanh_arg);
        float coshf_out = coshf(tanh_arg);
        float sech_out = 1.0f / (coshf_out * coshf_out);
        float local_grad = 0.5f * (1.0f + tanh_out) + x * 0.5f * sech_out * GELU_SCALING_FACTOR * (1.0f + 3.0f * 0.044715f * x * x);
        dinp[i] = local_grad * dout[i];
    }
}

__global__ void softmax_forward_kernel7(float* out, const float* inp, int N, int C) {
    // out is (N, C) just like inp. Each row of inp will get softmaxed.
    // same as kernel4, but optimised for very large Cs with advanced unrolling

    // The trick is to read into a register array (all indices known at compile time)
    // and always read UNROLL_FACTOR values to maximise memory level parallelism
    // even if we would be out of bounds, we set the index to min(C-1, idx)
    // so we just do some unnecessary reads (obviously bad for small C)
    // the writes are in a separate loop with a conditional check for out of bounds
    // making it separate is necessary to convince the compiler to do the right thing
    const int UNROLL_FACTOR = 8;
    const int warpsPerBlock = blockDim.x / 32;

    extern __shared__ float shared[];
    int idx = blockIdx.x;
    int tid = threadIdx.x;
    int warpId = threadIdx.x / 32; // warp index within a block
    int laneId = threadIdx.x % 32; // thread index within a warp

    // shared[] must be allocated to have 2 * warpsPerBlock elements
    // first half for max values, the second half for sum values
    float* maxvals = shared;
    float* sumvals = &shared[warpsPerBlock];

    if (tid >= C) {
        maxvals[warpId] = -INFINITY;
        sumvals[warpId] = 0.0f;
        return;
    }

    const float* x = inp + idx * C; // input
    float* y = out + idx * C; // output

    // first, thread coarsening by directly accessing global memory in series
    float maxval = -INFINITY;
    for (int i = tid; i < C; i += blockDim.x * UNROLL_FACTOR) {
        #pragma unroll
        for (int u = 0; u < UNROLL_FACTOR; u++) {
            maxval = fmaxf(maxval, x[min(C - 1, i + u*blockDim.x)]);
        }
    }

    // now within-warp reductions for maxval
    maxval = warpReduceMax(maxval);
    // the 0th thread of each warp writes the maxval of that warp to shared memory
    if (laneId == 0) maxvals[warpId] = maxval;
    __syncthreads();
    // now the 0th thread reduces the maxvals in shared memory, i.e. across warps
    if (tid == 0) {
        float val = maxvals[tid];
        #pragma unroll
        for (int i = 1; i < warpsPerBlock; i++) {
            val = fmaxf(val, maxvals[i]);
        }
        // store the final max in the first position
        maxvals[0] = val;
    }
    __syncthreads();
    // broadcast the max to all threads
    float offset = maxvals[0];

    // compute expf and write the result to global memory
    // + thread coarsening for sum
    float sumval = 0.0f;
    for (int i = tid; i < C; i += blockDim.x * UNROLL_FACTOR) {
        float reg_array[UNROLL_FACTOR];
        #pragma unroll
        for (int u = 0; u < UNROLL_FACTOR; u++) {
            reg_array[u] = __ldcs(&x[min(C - 1, i + u*blockDim.x)]);
        }
        #pragma unroll
        for (int u = 0; u < UNROLL_FACTOR; u++) {
            if (i + u*blockDim.x < C) {
                float output = expf(reg_array[u] - offset);
                y[min(C - 1, i + u*blockDim.x)] = output; // compiler likes redundant min()?!
                sumval += output; // combined into the same loop unlike kernel3
            }
        }
    }

    // okay now we calculated exp(x - max(x))
    // step 2: sum all the values and divide by the sum

    // within-warp reduction for sumval
    sumval = warpReduceSum(sumval);
    // write sumval to shared memory
    if (laneId == 0) sumvals[warpId] = sumval;
    __syncthreads();
    // inter-thread reduction of sum
    if (tid == 0) {
        float val = sumvals[tid];
        #pragma unroll
        for (int i = 1; i < warpsPerBlock; ++i) {
            val += sumvals[i];
        }
        sumvals[0] = val;
    }
    __syncthreads();
    // broadcast the sum to all threads
    float sum = sumvals[0];

    // divide the whole row by the sum
    for (int i = tid; i < C; i += blockDim.x * UNROLL_FACTOR) {
        float reg_array[UNROLL_FACTOR];
        #pragma unroll
        for (int u = 0; u < UNROLL_FACTOR; u++) {
            reg_array[u] = y[min(C - 1, i + u*blockDim.x)];
        }
        #pragma unroll
        for (int u = 0; u < UNROLL_FACTOR; u++) {
            if (i + u*blockDim.x < C) {
                y[i + u*blockDim.x] = reg_array[u] / sum;
            }
        }
    }
}

// cooperative groups solution, one warp per output channel
__global__ void matmul_backward_bias_kernel2(float* dbias, const float* dout, int B, int T, int OC) {
    // dout is (B, T, OC), dbias is (OC)
    // e.g. if block_size = 128, then we have 4 warps per block, each in charge of one output channel
    namespace cg = cooperative_groups;
    cg::thread_block block = cg::this_thread_block();
    cg::thread_block_tile<32> warp = cg::tiled_partition<32>(block);
    // meta_group_size is the number of warps in a block (e.g. 4), meta_group_rank is the warp index (0,1,2,3)
    int idx = blockIdx.x * warp.meta_group_size() + warp.meta_group_rank();
    if(idx >= OC) { return; }
    int BT = B * T; // number of elements to reduce in total, per channel
    // first, thread coarsening to sum reduce the problem size from B*T to 32
    float sum = 0.0f;
    for(int i = warp.thread_rank(); i < BT; i += warp.size()) {
        sum += dout[i * OC + idx];
    }
    // now do a warp-level reduce to get the sum across the 32 threads in this warp
    sum = cg::reduce(warp, sum, cg::plus<float>{});
    // write the result to output (global memory)
    if(warp.thread_rank() == 0) {
        dbias[idx] += sum;
    }
}

__global__ void layernorm_backward_kernel(float* dinp, float* dweight, float* dbias,
                        const float* dout, const float* inp, const float* weight, const float* mean, const float* rstd,
                        int B, int T, int C) {
    cg::thread_block block = cg::this_thread_block();
    cg::thread_block_tile<32> warp = cg::tiled_partition<32>(block);
    int idx = blockIdx.x * warp.meta_group_size() + warp.meta_group_rank();
    int N = B * T;
    if(idx >= N) {
        return;
    }

    int b = idx / T;
    int t = idx % T;

    const float* dout_bt = dout + b * T * C + t * C;
    const float* inp_bt = inp + b * T * C + t * C;
    float* dinp_bt = dinp + b * T * C + t * C;
    float mean_bt = mean[b * T + t];
    float rstd_bt = rstd[b * T + t];

    // first: two reduce operations
    float dnorm_mean = 0.0f;
    float dnorm_norm_mean = 0.0f;
    for (int i = warp.thread_rank(); i < C; i  += warp.size()) {
        float norm_bti = (inp_bt[i] - mean_bt) * rstd_bt;
        float dnorm_i = weight[i] * dout_bt[i];
        dnorm_mean += dnorm_i;
        dnorm_norm_mean += dnorm_i * norm_bti;
    }

    dnorm_mean = cg::reduce(warp, dnorm_mean, cg::plus<float>{});
    dnorm_norm_mean = cg::reduce(warp, dnorm_norm_mean, cg::plus<float>{});

    dnorm_mean = dnorm_mean / C;
    dnorm_norm_mean = dnorm_norm_mean / C;

    // now iterate again and accumulate all the gradients
    for (int i = warp.thread_rank(); i < C; i += warp.size()) {
        float norm_bti = (inp_bt[i] - mean_bt) * rstd_bt;
        float dnorm_i = weight[i] * dout_bt[i];
        // gradient contribution to bias
        atomicAdd(&dbias[i], dout_bt[i]);
        // gradient contribution to weight
        atomicAdd(&dweight[i], norm_bti * dout_bt[i]);
        // gradient contribution to input
        float dval = 0.0f;
        dval += dnorm_i; // term 1
        dval -= dnorm_mean; // term 2
        dval -= norm_bti * dnorm_norm_mean; // term 3
        dval *= rstd_bt; // final scale
        dinp_bt[i] += dval;
    }
}

__global__ void softmax_autoregressive_backward_kernel(float* dpreatt, const float* datt, const float* att,
                                                       int B, int T, int C, float scale) {
    constexpr const int BlockSize = 256;
    constexpr int T_per_block = 4;
    cg::thread_block block = cg::this_thread_block();
    cg::thread_block_tile<32> warp = cg::tiled_partition<32>(block);
    __shared__ float block_acc[32];

    int idx = blockIdx.y;
    // go through blocks in reverse order, so the slowest block starts first
    int t0 = T - 1 - T_per_block*blockIdx.x;

    att += idx * T * T;
    datt += idx * T * T;
    dpreatt += idx * T * T;

    if (warp.meta_group_rank() == 0) {
        block_acc[warp.thread_rank()] = 0;
    }

    for(int to = 0; to < T_per_block; ++to) {
        int t = t0 - to;
        if(t < 0) return;
        const float* att_bth = att + t * T;
        const float* datt_bth = datt + t * T;
        float* dpreatt_bth = dpreatt + t * T;

        float local_sum = 0;
        for (int t2 = block.thread_rank(); t2 <= t; t2 += BlockSize) {
            local_sum += att_bth[t2] * datt_bth[t2];
        }

        block_acc[warp.meta_group_rank()] = cg::reduce(warp, local_sum, cg::plus<float>{});
        block.sync();
        local_sum = cg::reduce(warp, block_acc[warp.thread_rank()], cg::plus<float>{});

        for (int t3 = block.thread_rank(); t3 <= t; t3 += BlockSize) {
            // don't touch the cache. Some parts will still be here from the previous loop, and
            // we want to exploit those.
            float acc = __ldcs(att_bth + t3) * (__ldcs(datt_bth + t3) - local_sum);
            __stcs(dpreatt_bth + t3, scale * acc);
        }
    }
}

// Implements linear interpolation using only two floating-point operations (as opposed to three in a naive implementation).
// Reference: https://developer.nvidia.com/blog/lerp-faster-cuda
__device__ inline float lerp(float start, float end, float weight) {
    return fma(weight, end, fma(-weight, start, start));
}

__global__ void adamw_kernel2(float* params_memory, float* grads_memory, float* m_memory, float* v_memory, long num_parameters,
                              float learning_rate, float beta1, float beta2, float beta1_correction, float beta2_correction, float eps, float weight_decay) {
   int i = blockIdx.x * blockDim.x + threadIdx.x;
   if (i >= num_parameters) return;  // guard
   float grad = grads_memory[i];
   float m = m_memory[i];
   float v = v_memory[i];
   // update the first moment (momentum)
   m = lerp(grad, m, beta1);
   m_memory[i] = m;
   // update the second moment (RMSprop)
   v = lerp(grad * grad, v, beta2);
   v_memory[i] = v;
   m /= beta1_correction;  // m_hat
   v /= beta2_correction;  // v_hat
   params_memory[i] -= learning_rate * (m / (sqrtf(v) + eps) + weight_decay * params_memory[i]);
}

struct SoftmaxParams {
    float Scale;
    float Offset;
};


__device__ SoftmaxParams prepare_softmax_blockwide_nofloat4(cg::thread_block_tile<32>& warp,
                                                   int idx, const float* inp, int V, int P) {
    // same but not float4
    // one row of inp, i.e. inp[idx, :] of shape (V,)

    const float* x = inp + idx * P;
    float thread_maxval = -INFINITY;
    float thread_sumval = 0.0f;
    // do the loop in reverse to maximise probability of L2 cache hits
    // so even small L2s get some hits on the 2nd read of the same thread
    for (int i = V + threadIdx.x - blockDim.x; i >= 0; i -= blockDim.x) {
        float v = x[i];
        float old_maxval = thread_maxval;
        thread_maxval = fmaxf(thread_maxval, v);
        thread_sumval *= expf((old_maxval - thread_maxval));
        thread_sumval += expf(v - thread_maxval);
    }

    // two reductions of up to 1024 threads:
    // 1) inside warp (shuffle), 2) cross-warp (shared memory), 3) inside warp (shuffle)
    // this results in much cleaner assembly than a multi-warp cg::reduce
    __shared__ float shared_maxval[32];
    __shared__ float shared_sumval[32];
    int num_warps = blockDim.x / 32;
    int warp_id = threadIdx.x / 32;
    int lane_id = threadIdx.x % 32;

    // reduce maxval within each warp
    float warp_maxval = cg::reduce(warp, thread_maxval, cg::greater<float>{});
    // thread 0 in each warp writes to shared memory
    if (lane_id == 0) { shared_maxval[warp_id] = warp_maxval; }
    __syncthreads();
    // each thread now loads the maxval across previous warps
    // if the thread is "out of range" of data, use -FLT_MAX as the maxval
    warp_maxval = (lane_id < num_warps) ? shared_maxval[lane_id] : -FLT_MAX;
    // now reduce the maxval among the warp threads
    float block_maxval = cg::reduce(warp, warp_maxval, cg::greater<float>{});
    // each thread uses maxval to scale sumval to avoid numerical instability / overflow
    thread_sumval *= expf(thread_maxval - block_maxval);
    // (warp-level) reduce sumval, thread 0 in each warp saves result in shared memory
    float warp_sumval = cg::reduce(warp, thread_sumval, cg::plus<float>{});
    if (lane_id == 0) { shared_sumval[warp_id] = warp_sumval; }
    __syncthreads();
    // same strategy, now reduce sumval across warps
    warp_sumval = (lane_id < num_warps) ? shared_sumval[lane_id] : 0.0f;
    float block_sumval = cg::reduce(warp, warp_sumval, cg::plus<float>{});
    // return the softmax parameters
    return SoftmaxParams{1.f / block_sumval, block_maxval};
}

// same as 2 but not using float4 (see dev/cuda/classifier_fused.cu)
// will _update_ logits to logit gradients
__global__ void fused_classifier_kernel3(float* logits, float* losses, float* probs,
                                         const float* dlosses, const int* targets,
                                         int B, int T, int V, int P) {
    namespace cg = cooperative_groups;
    cg::thread_block block = cg::this_thread_block();
    cg::thread_block_tile<32> warp = cg::tiled_partition<32>(block);
    int idx = blockIdx.x;
    int ix = targets[idx];

    // softmax (reading B * T * V, same logits read again below, hopefully still in cache)
    SoftmaxParams sp = prepare_softmax_blockwide_nofloat4(warp, idx, logits, V, P);

    // calculate the probability needed for the loss and update (single-threaded)
    if(threadIdx.x == 0) {
        float prob = expf(logits[idx * P + ix] - sp.Offset) * sp.Scale;
        losses[idx] = -logf(prob);
    }

    // very sensible default for dlosses is 1/(B*T), which is the uniform loss
    float dloss = dlosses != NULL ? dlosses[idx] : 1.0f / (B*T);
    // calculate the gradients directly, saves bandwidth from probs during training
    // but also supports writing probs for inference-only and debugging
    const float* logits_vec = logits + idx * P;
    for (int i = threadIdx.x; i < V; i += blockDim.x) {
        // this is the 2nd read of logits after the one in prepare_softmax2
        // this data will never be needed again, so we reduce cache persistence
        float v = __ldcs(&logits_vec[i]);
        float prob = expf(v - sp.Offset) * sp.Scale;
        if (probs != NULL) {
            probs[idx * P + i] = prob;
        }
        float indicator = (i == ix) ? 1.0f : 0.0f;
        logits[idx * P + i] = (prob - indicator) * dloss;
    }
}

// ----------------------------------------------------------------------------
// kernel launchers

void encoder_forward(float* out,
                     int* inp, float* wte, float* wpe,
                     int B, int T, int C) {
    const int N = B * T * C;
    const int block_size = 256;
    const int grid_size = CEIL_DIV(N, block_size);
    encoder_forward_kernel2<<<grid_size, block_size>>>(out, inp, wte, wpe, B, T, C);
    cudaCheck(cudaGetLastError());
}

void encoder_backward(float* dwte, float* dwpe,
                    const float* dout, const int* inp,
                    int B, int T, int C) {
    const int N = B * T * C;
    const int block_size = 256;
    const int grid_size = CEIL_DIV(N, block_size);
    encoder_backward_kernel<<<grid_size, block_size>>>(dwte, dwpe, dout, inp, B, T, C);
    cudaCheck(cudaGetLastError());
}

void layernorm_forward(float* out, float* mean, float* rstd,
                       float* inp, float* weight, float* bias,
                       int B, int T, int C) {
    const int block_size = 512;
    const int N = B * T;
    const int grid_size = CEIL_DIV(N * 32, block_size);
    layernorm_forward_kernel3<<<grid_size, block_size>>>(out, mean, rstd, inp, weight, bias, N, C);
    cudaCheck(cudaGetLastError());
}

// uses cuBLAS
void matmul_forward_cublas(float* out,
                    float* inp, float* weight, float* bias,
                    int B, int T, int C, int OC) {
    assert(bias == NULL); // bias is not supported for this kernel
    const float alpha = 1.0f;
    const float beta = 0.0f;
    cublasCheck(cublasSgemm(cublas_handle, CUBLAS_OP_T, CUBLAS_OP_N, OC, B*T, C, &alpha, weight, C, inp, C, &beta, out, OC));
}

// uses cuBLASLt to fuse the bias and gelu. does not work with OC = 50257 (last layer)
// https://docs.nvidia.com/cuda/cublas/#cublasltmatmul
// https://github.com/NVIDIA/CUDALibrarySamples/blob/master/cuBLASLt/LtSgemm/sample_cublasLt_LtSgemm.cu
void matmul_forward_cublaslt(float* out,
                     float* inp, float* weight, float* bias,
                     int B, int T, int C, int OC) {
    int has_bias = (bias != NULL);

    // check bias alignment
    if(((uintptr_t)bias % 16) != 0) {
        printf("Bias pointer is not aligned (cuBLASLt requirement)!\n");
        exit(EXIT_FAILURE);
    }

    int returnedResults = 0;
    cublasLtMatmulDesc_t operationDesc;
    cublasLtMatmulPreference_t preference;
    cublasLtMatrixLayout_t weightLayout;
    cublasLtMatrixLayout_t inputLayout;
    cublasLtMatrixLayout_t outputLayout;
    cublasLtMatrixLayout_t biasLayout;
    cublasLtMatmulHeuristicResult_t heuristic;

    // create the operation descriptor
    cublasOperation_t opNoTranspose = CUBLAS_OP_N;
    cublasOperation_t opTranspose = CUBLAS_OP_T;
    cublasLtEpilogue_t epilogueBias = CUBLASLT_EPILOGUE_BIAS;
    cublasCheck(cublasLtMatmulDescCreate(&operationDesc, cublas_compute_type, CUDA_R_32F));
    cublasCheck(cublasLtMatmulDescSetAttribute(operationDesc, CUBLASLT_MATMUL_DESC_TRANSA, &opTranspose, sizeof(opTranspose)));
    cublasCheck(cublasLtMatmulDescSetAttribute(operationDesc, CUBLASLT_MATMUL_DESC_TRANSB, &opNoTranspose, sizeof(opNoTranspose)));
    cublasCheck(cublasLtMatmulDescSetAttribute(operationDesc, CUBLASLT_MATMUL_DESC_EPILOGUE, &epilogueBias, sizeof(epilogueBias)));
    cublasCheck(cublasLtMatmulDescSetAttribute(operationDesc, CUBLASLT_MATMUL_DESC_BIAS_POINTER, &bias, sizeof(bias)));

    // define matrix layouts
    cublasCheck(cublasLtMatrixLayoutCreate(&weightLayout, CUDA_R_32F, C, OC, C));
    cublasCheck(cublasLtMatrixLayoutCreate(&inputLayout, CUDA_R_32F, C, B*T, C));
    cublasCheck(cublasLtMatrixLayoutCreate(&outputLayout, CUDA_R_32F, OC, B*T, OC));
    cublasCheck(cublasLtMatrixLayoutCreate(&biasLayout, CUDA_R_32F, OC, 1, OC));

    // create a preference handle with specified max workspace
    cublasCheck(cublasLtMatmulPreferenceCreate(&preference));
    cublasCheck(cublasLtMatmulPreferenceSetAttribute(preference,
        CUBLASLT_MATMUL_PREF_MAX_WORKSPACE_BYTES,
        &cublaslt_workspace_size, sizeof(cublaslt_workspace_size)));

    // find a suitable algorithm
    cublasCheck(cublasLtMatmulAlgoGetHeuristic(cublaslt_handle, operationDesc,
        weightLayout, inputLayout, outputLayout, outputLayout,
        preference, 1, &heuristic, &returnedResults));
    if (returnedResults == 0) {
        printf("No cuBLASLt algorithm: B: %d, T: %d, C: %d, OC: %d, bias: %d\n", B, T, C, OC, has_bias);
        exit(EXIT_FAILURE);
    }

    // call the matmul
    const float alpha = 1.0f, beta = 0.0f;
    cublasCheck(cublasLtMatmul(cublaslt_handle, operationDesc,
        &alpha, weight, weightLayout, inp, inputLayout, &beta,
        out, outputLayout, out, outputLayout, &heuristic.algo,
        cublaslt_workspace, cublaslt_workspace_size, 0));

    // cleanups
    cublasCheck(cublasLtMatmulPreferenceDestroy(preference));
    cublasCheck(cublasLtMatmulDescDestroy(operationDesc));
    cublasCheck(cublasLtMatrixLayoutDestroy(weightLayout));
    cublasCheck(cublasLtMatrixLayoutDestroy(inputLayout));
    cublasCheck(cublasLtMatrixLayoutDestroy(outputLayout));
    cublasCheck(cublasLtMatrixLayoutDestroy(biasLayout));
}

void attention_forward(float* out, float* qkvr, float* att,
                       float* inp,
                       int B, int T, int C, int NH) {
    // Note: `inp` is not needed for backward pass, so we re-use it as a scratch buffer.
    // Its contents will be overwritten by this function.
    const int block_size = 256;
    const int softmax_block_size = 256;

    // inp is (B, T, 3C) QKV
    // preatt, att are (B, NH, T, T)
    // output is (B, T, C)
    int HS = C / NH; // head size

    // permute and separate inp from (B, T, 3, NH, HS) to 3X (B, NH, T, HS)
    float *q, *k, *v;
    q = qkvr + 0 * B * T * C;
    k = qkvr + 1 * B * T * C;
    v = qkvr + 2 * B * T * C;
    int total_threads = B * NH * T * HS;
    int num_blocks = CEIL_DIV(total_threads, block_size);
    permute_kernel<<<num_blocks, block_size>>>(q, k, v, inp, B, T, NH, HS);
    cudaCheck(cudaGetLastError());

    // batched matrix multiply with cuBLAS
    const float alpha = 1.0f;
    const float beta = 0.0f;
    float* preatt = inp;
    cublasCheck(cublasSgemmStridedBatched(cublas_handle, CUBLAS_OP_T, CUBLAS_OP_N, T, T, HS, &alpha, k, HS, T * HS, q, HS, T * HS, &beta, preatt, T, T * T, B * NH));

    // multiply all elements of preatt elementwise by scale
    float scale = 1.0 / sqrtf(HS);
    int grid_size = CEIL_DIV(B * NH * T * 32, softmax_block_size);
    softmax_forward_kernel5<<<grid_size, softmax_block_size>>>(att, scale, preatt, B * NH, T);
    cudaCheck(cudaGetLastError());

    // new approach: first cuBLAS another batched matmul
    float* vaccum = inp;
    // y = att @ v # (B, nh, T, T) @ (B, nh, T, hs) -> (B, nh, T, hs)
    cublasCheck(cublasSgemmStridedBatched(cublas_handle, CUBLAS_OP_N, CUBLAS_OP_N, HS, T, T, &alpha, v, HS, T * HS, att, T, T * T, &beta, vaccum, HS, T * HS, B * NH));

    // now unpermute
    // y = y.transpose(1, 2).contiguous().view(B, T, C) # re-assemble all head outputs side by side
    num_blocks = CEIL_DIV(B * T * C, block_size);
    unpermute_kernel<<<num_blocks, block_size>>>(vaccum, out, B, T, NH, HS);
    cudaCheck(cudaGetLastError());
}

void residual_forward(float* out, float* inp1, float* inp2, int N) {
    const int block_size = 256;
    const int grid_size = CEIL_DIV(N, block_size);
    residual_forward_kernel<<<grid_size, block_size>>>(out, inp1, inp2, N);
    cudaCheck(cudaGetLastError());
}

void gelu_forward(float* out, const float* inp, int N) {
    const int block_size = 128;
    const int grid_size = CEIL_DIV(N, block_size);
    gelu_forward_kernel<<<grid_size, block_size>>>(out, inp, N);
    cudaCheck(cudaGetLastError());
}

void gelu_backward(float* dinp, const float* inp, const float* dout, const int N) {
    const int block_size = 128;
    const int grid_size = CEIL_DIV(N, block_size);
    gelu_backward_kernel<<<grid_size, block_size>>>(dinp, inp, dout, N);
    cudaCheck(cudaGetLastError());
}

void softmax_forward(float* out, float* inp, int N, int C) {
    int grid_size = N;
    const int block_size = 512;
    size_t shared_mem_size = 2 * block_size / 32 * sizeof(float);
    softmax_forward_kernel7<<<grid_size, block_size, shared_mem_size>>>(out, inp, N, C);
    cudaCheck(cudaGetLastError());
}

void matmul_backward(float* dinp, float* dweight, float* dbias,
                     float* dout, float* inp, float* weight,
                     int B, int T, int C, int OC) {
    float one = 1.0f;
    float zero = 0.0f;
    // backward to input, uses = in the backward pass (set the gradient)
    cublasCheck(cublasSgemm(cublas_handle, CUBLAS_OP_N, CUBLAS_OP_N, C, B*T, OC, &one, weight, C, dout, OC, &zero, dinp, C));
    // backward to weight, uses += in the backward pass (accumulate the gradient)
    cublasCheck(cublasSgemm(cublas_handle, CUBLAS_OP_N, CUBLAS_OP_T, C, OC, B*T, &one, inp, C, dout, OC, &one, dweight, C));
    // backward to bias, if given, does a +=
    if (dbias != NULL) {
        const int block_size = 512;
        const int grid_size = CEIL_DIV(OC * 32, block_size);
        matmul_backward_bias_kernel2<<<grid_size, block_size>>>(dbias, dout, B, T, OC);
        cudaCheck(cudaGetLastError());
    }
}

void layernorm_backward(float* dinp, float* dweight, float* dbias,
                        const float* dout, const float* inp, const  float* weight, const float* mean, const float* rstd,
                        int B, int T, int C) {
    const int block_size = 256;
    const int N = B * T;
    // one warp per token, so we need to divide by 32 here.
    const int grid_size = CEIL_DIV(N, block_size / 32);
    layernorm_backward_kernel<<<grid_size, block_size>>>(dinp, dweight, dbias, dout, inp, weight, mean, rstd, B, T, C);
    cudaCheck(cudaGetLastError());
}

// the sequence of transformations in this compound op is:
// inp (B,T,3C) -> qkvr (B,T,3C) -> preatt (B,NH,T,T) -> att (B,NH,T,T) -> vaccum (B,T,C) -> out (B,T,C)
void attention_backward(float* dinp, float* dqkvr, float* dpreatt, float* datt, float* scratch,
                        const float* dout,
                        const float* qkvr, const float* att,
                        int B, int T, int C, int NH) {
    const int block_size = 256;
    int HS = C / NH; // head size
    const float one = 1.0f;
    const float zero = 0.0f; // note beta = 1.0f so that we accumulate gradients (+=)
    // unpack convenience pointers into q, k, v
    const float *q, *k, *v;
    q = qkvr + 0 * B * T * C;
    k = qkvr + 1 * B * T * C;
    v = qkvr + 2 * B * T * C;
    float *dq, *dk, *dv;
    dq = dqkvr + 0 * B * T * C;
    dk = dqkvr + 1 * B * T * C;
    dv = dqkvr + 2 * B * T * C;
    // backward through the unpermute operation
    int num_blocks = CEIL_DIV(B * T * C, block_size);
    unpermute_kernel_backward<<<num_blocks, block_size>>>(scratch, dout, B, T, NH, HS);
    cudaCheck(cudaGetLastError());
    // backward into datt
    cublasCheck(cublasSgemmStridedBatched(cublas_handle, CUBLAS_OP_T, CUBLAS_OP_N, T, T, HS, &one, v, HS, T * HS, scratch, HS, T * HS, &zero, datt, T, T * T, B * NH));
    // backward into dv
    cublasCheck(cublasSgemmStridedBatched(cublas_handle, CUBLAS_OP_N, CUBLAS_OP_T, HS, T, T, &one, scratch, HS, T * HS, att, T, T * T, &zero, dv, HS, T * HS, B * NH));
    // backward into preatt
    int hs = C / NH; // head size
    float scale = 1.0f / sqrtf(hs);
    softmax_autoregressive_backward_kernel<<<dim3(T / 4, B * NH), 256>>>(dpreatt, datt, att, B, T, C, scale);
    cudaCheck(cudaGetLastError());
    // backward into q
    cublasCheck(cublasSgemmStridedBatched(cublas_handle, CUBLAS_OP_N, CUBLAS_OP_N, HS, T, T, &one, k, HS, T * HS, dpreatt, T, T * T, &zero, dq, HS, T * HS, B * NH));
    // backward into k
    cublasCheck(cublasSgemmStridedBatched(cublas_handle, CUBLAS_OP_N, CUBLAS_OP_T, HS, T, T, &one, q, HS, T * HS, dpreatt, T, T * T, &zero, dk, HS, T * HS, B * NH));
    // backward into inp
    num_blocks = CEIL_DIV(B * NH * T * HS, block_size);
    permute_kernel_backward<<<num_blocks, block_size>>>(dinp, dq, dk, dv, B, T, NH, HS);
    cudaCheck(cudaGetLastError());
}

// replaces logits with logit gradients
void fused_classifier3(float* logits, float* losses,
                      const float* dlosses, const int* targets,
                      int B, int T, int V, int P) {
    const int block_size = 1024;
    const int N = B * T;
    const int grid_size = N;
    fused_classifier_kernel3<<<grid_size, block_size>>>(logits, losses, NULL, dlosses, targets, B, T, V, P);
    cudaCheck(cudaGetLastError());
}

// ----------------------------------------------------------------------------
// GPT-2 model definition

typedef struct {
    int max_seq_len; // max sequence length, e.g. 1024
    int vocab_size; // vocab size, e.g. 50257
    int num_layers; // number of layers, e.g. 12
    int num_heads; // number of heads in attention, e.g. 12
    int channels; // number of channels, e.g. 768
} GPT2Config;

// the parameters of the model
#define NUM_PARAMETER_TENSORS 16
typedef struct {
    float* wte; // (V, C)
    float* wpe; // (maxT, C)
    float* ln1w; // (L, C)
    float* ln1b; // (L, C)
    float* qkvw; // (L, 3*C, C)
    float* qkvb; // (L, 3*C)
    float* attprojw; // (L, C, C)
    float* attprojb; // (L, C)
    float* ln2w; // (L, C)
    float* ln2b; // (L, C)
    float* fcw; // (L, 4*C, C)
    float* fcb; // (L, 4*C)
    float* fcprojw; // (L, C, 4*C)
    float* fcprojb; // (L, C)
    float* lnfw; // (C)
    float* lnfb; // (C)
} ParameterTensors;

void fill_in_parameter_sizes(size_t* param_sizes, GPT2Config config) {
    int V = config.vocab_size;
    int C = config.channels;
    int maxT = config.max_seq_len;
    int L = config.num_layers;
    param_sizes[0] = V * C; // wte
    param_sizes[1] = maxT * C; // wpe
    param_sizes[2] = L * C; // ln1w
    param_sizes[3] = L * C; // ln1b
    param_sizes[4] = L * (3 * C) * C; // qkvw
    param_sizes[5] = L * (3 * C); // qkvb
    param_sizes[6] = L * C * C; // attprojw
    param_sizes[7] = L * C; // attprojb
    param_sizes[8] = L * C; // ln2w
    param_sizes[9] = L * C; // ln2b
    param_sizes[10] = L * (4 * C) * C; // fcw
    param_sizes[11] = L * (4 * C); // fcb
    param_sizes[12] = L * C * (4 * C); // fcprojw
    param_sizes[13] = L * C; // fcprojb
    param_sizes[14] = C; // lnfw
    param_sizes[15] = C; // lnfb
}

// allocate memory for the parameters and point the individual tensors to the right places
float* malloc_and_point_parameters(ParameterTensors* params, size_t* param_sizes, int on_device) {
    // on_device: 0 = CPU, 1 = GPU
    // calculate the number of parameters
    size_t num_parameters = 0;
    for (size_t i = 0; i < NUM_PARAMETER_TENSORS; i++) {
        num_parameters += param_sizes[i];
    }
    // malloc all parameters all at once on the device
    float* params_memory;
    if (on_device) {
        cudaCheck(cudaMalloc((void**)&params_memory, num_parameters * sizeof(float)));
    } else {
        params_memory = (float*)mallocCheck(num_parameters * sizeof(float));
    }
    // assign all the tensors their place in the array
    float** ptrs[] = {
        &params->wte, &params->wpe, &params->ln1w, &params->ln1b, &params->qkvw, &params->qkvb,
        &params->attprojw, &params->attprojb, &params->ln2w, &params->ln2b, &params->fcw, &params->fcb,
        &params->fcprojw, &params->fcprojb, &params->lnfw, &params->lnfb
    };
    float* params_memory_iterator = params_memory;
    for (size_t i = 0; i < NUM_PARAMETER_TENSORS; i++) {
        *(ptrs[i]) = params_memory_iterator;
        params_memory_iterator += param_sizes[i];
    }
    return params_memory;
}

#define NUM_ACTIVATION_TENSORS 21
typedef struct {
    float* encoded; // (B, T, C)
    float* ln1; // (L, B, T, C)
    float* ln1_mean; // (L, B, T)
    float* ln1_rstd; // (L, B, T)
    float* atty; // (L, B, T, C)
    float* att; // (L, B, NH, T, T)
    float* attproj; // (L, B, T, C)
    float* residual2; // (L, B, T, C)
    float* ln2; // (L, B, T, C)
    float* ln2_mean; // (L, B, T)
    float* ln2_rstd; // (L, B, T)
    float* fch; // (L, B, T, 4*C)
    float* fch_gelu; // (L, B, T, 4*C)
    float* fcproj; // (L, B, T, C)
    float* residual3; // (L, B, T, C)
    float* lnf; // (B, T, C)
    float* lnf_mean; // (B, T)
    float* lnf_rstd; // (B, T)

    float* losses; // (B, T)
    // adding these two compared to the CPU .c code, needed for attention kernel as buffers
    float* qkvr; // (L, B, T, 3*C)
    // in inference mode, this buffer will store the logits
    // in training mode, this buffer will contain the *gradients* of the logits.
    // during the processing of transformer blocks, we will also use this as a
    // general scratchpad buffer. Allocation is made large enough to hold (B, T, 3C),
    // (B, NH, T, T), and (B, T, V) shaped tensors.
    float* output;
} ActivationTensors;

void fill_in_activation_sizes(size_t* act_sizes, int B, int T, GPT2Config config) {
    size_t V = config.vocab_size;
    size_t L = config.num_layers;
    size_t NH = config.num_heads;
    size_t C = config.channels;
    act_sizes[0] = B * T * C; // encoded
    act_sizes[1] = L * B * T * C; // ln1
    act_sizes[2] = L * B * T; // ln1_mean
    act_sizes[3] = L * B * T; // ln1_rstd
    act_sizes[4] = L * B * T * C; // atty
    act_sizes[5] = L * B * NH * T * T; // att
    act_sizes[6] = L * B * T * C; // attproj
    act_sizes[7] = L * B * T * C; // residual2
    act_sizes[8] = L * B * T * C; // ln2
    act_sizes[9] = L * B * T; // ln2_mean
    act_sizes[10] = L * B * T; // ln2_rstd
    act_sizes[11] = L * B * T * 4*C; // fch
    act_sizes[12] = L * B * T * 4*C; // fch_gelu
    act_sizes[13] = L * B * T * C; // fcproj
    act_sizes[14] = L * B * T * C; // residual3
    act_sizes[15] = B * T * C; // lnf
    act_sizes[16] = B * T; // lnf_mean
    act_sizes[17] = B * T; // lnf_rstd
    act_sizes[18] = B * T; // losses
    act_sizes[19] = L * B * T * 3*C; // qkvr
    act_sizes[20] = B * T * max(3*C, max(NH*T, V)); // output / scratch
}

// Backward pass is conceptually quite different from forward, because we can discard
// the activations of a layer as soon as we're done with it. This lets us aggressively
// reuse memory, so that we need far fewer tensors for backward state.
#define NUM_BACKWARD_TENSORS 3
typedef struct {
    float* bt4c; // (B, T, 4*C)
    float* preatt; // (B, NH, T, T)
    float* residual3; // (B, T, C)
} GradActTensors;


void fill_in_grad_act_sizes(size_t* act_sizes, int B, int T, GPT2Config config) {
    size_t NH = config.num_heads;
    size_t C = config.channels;
    act_sizes[0] = B * T * 4 * C; // bt4c
    act_sizes[1] = B * NH * T * T; // preatt
    act_sizes[2] = B * T * C; // residual3
}


float* malloc_and_point(float** targets[], const size_t* act_sizes, int n) {
    size_t num_activations = 0;
    for (size_t i = 0; i < n; i++) {
        num_activations += act_sizes[i];
    }
    float* acts_memory;
    cudaCheck(cudaMalloc((void**)&acts_memory, num_activations * sizeof(float)));
    float* acts_memory_iterator = acts_memory;
    for (size_t i = 0; i < n; i++) {
        *(targets[i]) = acts_memory_iterator;
        acts_memory_iterator += act_sizes[i];
    }
    return acts_memory;
}

float* malloc_and_point_activations(ActivationTensors* acts, const size_t* act_sizes) {
    float** ptrs[] = {
        &acts->encoded, &acts->ln1, &acts->ln1_mean, &acts->ln1_rstd, &acts->atty,
        &acts->att, &acts->attproj, &acts->residual2, &acts->ln2, &acts->ln2_mean,
        &acts->ln2_rstd, &acts->fch, &acts->fch_gelu, &acts->fcproj, &acts->residual3, &acts->lnf,
        &acts->lnf_mean, &acts->lnf_rstd, &acts->losses, &acts->qkvr, &acts->output
    };
    return malloc_and_point(ptrs, act_sizes, NUM_ACTIVATION_TENSORS);
}

float* malloc_and_point_backward(GradActTensors* acts, const size_t* act_sizes) {
    float** ptrs[] = {
        &acts->bt4c, &acts->preatt, &acts->residual3
    };
    return malloc_and_point(ptrs, act_sizes, NUM_BACKWARD_TENSORS);
}

typedef struct {
    GPT2Config config;
    // the weights of the model, and their sizes
    ParameterTensors params;
    size_t param_sizes[NUM_PARAMETER_TENSORS];
    float* params_memory;
    size_t num_parameters;
    // gradients of the weights
    ParameterTensors grads;
    float* grads_memory;
    // buffers for the AdamW optimizer
    float* m_memory;
    float* v_memory;
    // the activations of the model, and their sizes
    ActivationTensors acts;
    size_t act_sizes[NUM_ACTIVATION_TENSORS];
    float* acts_memory;
    size_t num_activations;
    // gradients of the activations
    GradActTensors grads_acts;
    size_t num_grad_acts;
    float* grads_acts_memory;
    // other run state configuration
    int batch_size; // the batch size (B) of current forward pass
    int seq_len; // the sequence length (T) of current forward pass
    int* inputs; // the input tokens for the current forward pass
    int* targets; // the target tokens for the current forward pass
    float mean_loss; // after a forward pass with targets, will be populated with the mean loss
    float* cpu_losses; // CPU buffer to copy the losses to, allocated with cudaMallocHost
} GPT2;

void gpt2_build_from_checkpoint(GPT2 *model, const char* checkpoint_path) {

    // read in model from a checkpoint file
    FILE *model_file = fopenCheck(checkpoint_path, "rb");
    int model_header[256];
    freadCheck(model_header, sizeof(int), 256, model_file);
    if (model_header[0] != 20240326) { printf("Bad magic model file"); exit(EXIT_FAILURE); }
    if (model_header[1] != 1) { printf("Bad version in model file"); exit(EXIT_FAILURE); }

    // read in hyperparameters
    model->config.max_seq_len = model_header[2];
    model->config.vocab_size = model_header[3];
    model->config.num_layers = model_header[4];
    model->config.num_heads = model_header[5];
    model->config.channels = model_header[6];

    // allocate space for all the parameters and read them in
    fill_in_parameter_sizes(model->param_sizes, model->config);

    // count the number of parameters
    size_t num_parameters = 0;
    for (size_t i = 0; i < NUM_PARAMETER_TENSORS; i++) {
        num_parameters += model->param_sizes[i];
    }
    model->num_parameters = num_parameters;

    // create memory for model parameters on the device
    model->params_memory = malloc_and_point_parameters(&model->params, model->param_sizes, 1);

    // read in all the parameters from file and copy them to device
    float* params_memory_cpu = (float*)mallocCheck(num_parameters * sizeof(float));
    freadCheck(params_memory_cpu, sizeof(float), num_parameters, model_file);
    cudaCheck(cudaMemcpy(model->params_memory, params_memory_cpu, num_parameters * sizeof(float), cudaMemcpyHostToDevice));
    free(params_memory_cpu);
    fcloseCheck(model_file);

    // other inits
    model->acts_memory = NULL;
    model->grads_memory = NULL;
    model->m_memory = NULL;
    model->v_memory = NULL;
    model->grads_acts_memory = NULL;
    model->inputs = NULL;
    model->targets = NULL;
    model->cpu_losses = NULL;
    model->batch_size = 0;
    model->seq_len = 0;
    model->mean_loss = -1.0f; // -1.0f will designate no loss
}

void gpt2_forward(GPT2 *model, int* inputs, int* targets, int B, int T) {
    // targets are optional and could be NULL

    // ensure the model was initialized or error out
    if (model->params_memory == NULL) {
        printf("Error: model was not initialized properly.\n");
        exit(EXIT_FAILURE);
    }

    // convenience parameters
    int V = model->config.vocab_size;
    int L = model->config.num_layers;
    int NH = model->config.num_heads;
    int C = model->config.channels;

    // validate inputs, all indices must be in the range [0, V)
    for(int i = 0; i < B * T; i++) {
        assert(0 <= inputs[i] && inputs[i] < V);
        if (targets != NULL) {
            assert(0 <= targets[i] && targets[i] < V);
        }
    }

    // allocate space for all the activations if needed (done here, lazily)
    if(model->acts_memory == NULL) {
        // record the current B,T as well
        model->batch_size = B;
        model->seq_len = T;
        // and now allocate the space
        fill_in_activation_sizes(model->act_sizes, B, T, model->config);
        size_t num_activations = 0;
        for (size_t i = 0; i < NUM_ACTIVATION_TENSORS; i++) {
            num_activations += model->act_sizes[i];
        }
        model->num_activations = num_activations;
        model->acts_memory = malloc_and_point_activations(&model->acts, model->act_sizes);
        printf("allocated %d MiB for activations\n", (int)round(num_activations * sizeof(float) / (1024 * 1024)));
        // also create memory for caching inputs and targets
        cudaCheck(cudaMalloc((void**)&model->inputs, B * T * sizeof(int)));
        cudaCheck(cudaMalloc((void**)&model->targets, B * T * sizeof(int)));
        cudaCheck(cudaMallocHost((void**)&model->cpu_losses, B * T * sizeof(float)));
    } else {
        // validate B,T is consistent with how we've allocated the memory before
        // in principle we could get more clever here in the future, for now this is safest
        if (B != model->batch_size || T != model->seq_len) {
            printf("Model: B=%d T=%d, Desired: B=%d T=%d\n", model->batch_size, model->seq_len, B, T);
            exit(EXIT_FAILURE);
        }
    }

    // copy inputs/targets to the model
    cudaCheck(cudaMemcpy(model->inputs, inputs, B * T * sizeof(int), cudaMemcpyHostToDevice));
    if (targets != NULL) {
        cudaCheck(cudaMemcpy(model->targets, targets, B * T * sizeof(int), cudaMemcpyHostToDevice));
    }

    // forward pass
    ParameterTensors params = model->params; // for brevity
    ActivationTensors acts = model->acts;
    float* residual;
    encoder_forward(acts.encoded, model->inputs, params.wte, params.wpe, B, T, C); // encoding goes into residual[0]

    for (int l = 0; l < L; l++) {

        residual = l == 0 ? acts.encoded : acts.residual3 + (l-1) * B * T * C;

        // get the pointers of the weights for this layer
        float* l_ln1w = params.ln1w + l * C;
        float* l_ln1b = params.ln1b + l * C;
        float* l_qkvw = params.qkvw + l * 3*C * C;
        float* l_qkvb = params.qkvb + l * 3*C;
        float* l_attprojw = params.attprojw + l * C * C;
        float* l_attprojb = params.attprojb + l * C;
        float* l_ln2w = params.ln2w + l * C;
        float* l_ln2b = params.ln2b + l * C;
        float* l_fcw = params.fcw + l * 4*C * C;
        float* l_fcb = params.fcb + l * 4*C;
        float* l_fcprojw = params.fcprojw + l * C * 4*C;
        float* l_fcprojb = params.fcprojb + l * C;

        // get the pointers of the activations for this layer
        float* l_ln1 = acts.ln1 + l * B * T * C;
        float* l_ln1_mean = acts.ln1_mean + l * B * T;
        float* l_ln1_rstd = acts.ln1_rstd + l * B * T;
        float* l_qkvr = acts.qkvr + l * B * T * 3*C;
        float* l_atty = acts.atty + l * B * T * C;
        float* l_att = acts.att + l * B * NH * T * T;
        float* l_attproj = acts.attproj + l * B * T * C;
        float* l_residual2 = acts.residual2 + l * B * T * C;
        float* l_ln2 = acts.ln2 + l * B * T * C;
        float* l_ln2_mean = acts.ln2_mean + l * B * T;
        float* l_ln2_rstd = acts.ln2_rstd + l * B * T;
        float* l_fch = acts.fch + l * B * T * 4*C;
        float* l_fch_gelu = acts.fch_gelu + l * B * T * 4*C;
        float* l_fcproj = acts.fcproj + l * B * T * C;
        float* l_residual3 = acts.residual3 + l * B * T * C;
        // these are only needed as scratchpads for the forward pass, but
        // need not be stored for backward
        float* scratch = acts.output;

        // now do the forward pass
        layernorm_forward(l_ln1, l_ln1_mean, l_ln1_rstd, residual, l_ln1w, l_ln1b, B, T, C);
        matmul_forward_cublaslt(scratch, l_ln1, l_qkvw, l_qkvb, B, T, C, 3*C);
        attention_forward(l_atty, l_qkvr, l_att, scratch, B, T, C, NH);
        matmul_forward_cublaslt(l_attproj, l_atty, l_attprojw, l_attprojb, B, T, C, C);
        residual_forward(l_residual2, residual, l_attproj, B*T*C);
        layernorm_forward(l_ln2, l_ln2_mean, l_ln2_rstd, l_residual2, l_ln2w, l_ln2b, B, T, C);
        matmul_forward_cublaslt(l_fch, l_ln2, l_fcw, l_fcb, B, T, C, 4*C);
        gelu_forward(l_fch_gelu, l_fch, B*T*4*C);
        matmul_forward_cublaslt(l_fcproj, l_fch_gelu, l_fcprojw, l_fcprojb, B, T, 4*C, C);
        residual_forward(l_residual3, l_residual2, l_fcproj, B*T*C);
    }

    residual = acts.residual3 + (L-1) * B * T * C; // last residual is in residual3
    layernorm_forward(acts.lnf, acts.lnf_mean, acts.lnf_rstd, residual, params.lnfw, params.lnfb, B, T, C);
    matmul_forward_cublas(acts.output, acts.lnf, params.wte, NULL, B, T, C, V);

    // also forward the cross-entropy loss function if we have the targets
    if (targets != NULL) {
        // fused classifier: does the forward pass and first part of the backward pass
        // we're passing dlosses = NULL, which will default them to 1.0f/(B*T), i.e. uniform loss
        fused_classifier3(acts.output, acts.losses, NULL, model->targets, B, T, V, V);
        // for convenience also evaluate the mean loss (TODO re-think this compute+sync point)
        // move the (B,T) losses to CPU
        cudaCheck(cudaMemcpy(model->cpu_losses, acts.losses, B * T * sizeof(float), cudaMemcpyDeviceToHost));
        float mean_loss = 0.0f;
        for (int i=0; i<B*T; i++) { mean_loss += model->cpu_losses[i]; }
        mean_loss /= B*T;
        model->mean_loss = mean_loss;

    } else {
        // if we don't have targets, we don't have loss
        model->mean_loss = -1.0f;
    }
}

void gpt2_zero_grad(GPT2 *model) {
    if (model->grads_acts_memory != NULL) { cudaCheck(cudaMemset(model->grads_acts_memory, 0, model->num_grad_acts * sizeof(float))); }
    if (model->grads_memory != NULL) { cudaCheck(cudaMemset(model->grads_memory, 0, model->num_parameters * sizeof(float))); }
}

void gpt2_backward(GPT2 *model) {

    // double check we forwarded previously, with targets
    if (model->mean_loss == -1.0f) {
        printf("Error: must forward with targets before backward\n");
        exit(EXIT_FAILURE);
    }

    // lazily allocate the memory for gradients of the weights and activations, if needed
    if (model->grads_memory == NULL) {
        // allocate buffers for weight gradients
        model->grads_memory = malloc_and_point_parameters(&model->grads, model->param_sizes, 1);
        printf("allocated %d MiB for parameter gradients\n", (int)round(model->num_parameters * sizeof(float) / (1024 * 1024)));
        // we're going to be clever for the activations backward pass. we don't need to exactly
        // mirror the forward pass acrtivations and we will save memory.
        size_t bw_act_sizes[NUM_ACTIVATION_TENSORS];
        GPT2Config cfg = model->config;
        cfg.num_layers = 1; // copy the configuration but override number of layers to 1
        fill_in_grad_act_sizes(bw_act_sizes, model->batch_size, model->seq_len, cfg);
        // count up and allocate the space
        model->grads_acts_memory = malloc_and_point_backward(&model->grads_acts, bw_act_sizes);
        model->num_grad_acts = 0;
        for (size_t i = 0; i < NUM_BACKWARD_TENSORS; i++) {
            model->num_grad_acts += bw_act_sizes[i];
        }
        printf("allocated %d MiB for activation gradients\n", (int)round(model->num_grad_acts * sizeof(float) / (1024 * 1024)));
        // init gradients of parameters and activations to zero
        gpt2_zero_grad(model);
    }

    // convenience shortcuts
    int B = model->batch_size;
    int T = model->seq_len;
    int V = model->config.vocab_size;
    int L = model->config.num_layers;
    int NH = model->config.num_heads;
    int C = model->config.channels;

    // backward pass: go in the reverse order of the forward pass, and call backward() functions
    ParameterTensors params = model->params; // for brevity
    ParameterTensors grads = model->grads;
    ActivationTensors acts = model->acts;
    GradActTensors grads_acts = model->grads_acts;

    // we kick off the chain rule by filling in dlosses with 1.0f/(B*T)
    // this was done in the fused classifier kernel as last step of forward pass
    // technically that is a small, inline backward() pass of calculating
    // total, final loss as the mean over all losses over all (B,T) positions in the batch
    // next: backward the classifier matmul
    matmul_backward(grads_acts.bt4c, grads.wte, NULL, acts.output, acts.lnf, params.wte, B, T, C, V);
    // backward the final layernorm
    float* residual = acts.residual3 + (L-1) * B * T * C; // last residual is in residual3
    float* dresidual = grads_acts.residual3; // the main buffer holding the gradient in the backward pass
    layernorm_backward(dresidual, grads.lnfw, grads.lnfb, grads_acts.bt4c, residual, params.lnfw, acts.lnf_mean, acts.lnf_rstd, B, T, C);

    // now backward all the layers
    for (int l = L-1; l >= 0; l--) {
        residual = l == 0 ? acts.encoded : acts.residual3 + (l-1) * B * T * C;

        // get the pointers of the weights for this layer
        float* l_ln1w = params.ln1w + l * C;
        float* l_qkvw = params.qkvw + l * 3*C * C;
        float* l_attprojw = params.attprojw + l * C * C;
        float* l_ln2w = params.ln2w + l * C;
        float* l_fcw = params.fcw + l * 4*C * C;
        float* l_fcprojw = params.fcprojw + l * C * 4*C;
        // get the pointers of the gradients of the weights for this layer
        float* dl_ln1w = grads.ln1w + l * C;
        float* dl_ln1b = grads.ln1b + l * C;
        float* dl_qkvw = grads.qkvw + l * 3*C * C;
        float* dl_qkvb = grads.qkvb + l * 3*C;
        float* dl_attprojw = grads.attprojw + l * C * C;
        float* dl_attprojb = grads.attprojb + l * C;
        float* dl_ln2w = grads.ln2w + l * C;
        float* dl_ln2b = grads.ln2b + l * C;
        float* dl_fcw = grads.fcw + l * 4*C * C;
        float* dl_fcb = grads.fcb + l * 4*C;
        float* dl_fcprojw = grads.fcprojw + l * C * 4*C;
        float* dl_fcprojb = grads.fcprojb + l * C;
        // get the pointers of the activations for this layer
        float* l_ln1 = acts.ln1 + l * B * T * C;
        float* l_ln1_mean = acts.ln1_mean + l * B * T;
        float* l_ln1_rstd = acts.ln1_rstd + l * B * T;
        float* l_qkvr = acts.qkvr + l * B * T * 3*C;
        float* l_atty = acts.atty + l * B * T * C;
        float* l_att = acts.att + l * B * NH * T * T;
        float* l_residual2 = acts.residual2 + l * B * T * C;
        float* l_ln2 = acts.ln2 + l * B * T * C;
        float* l_ln2_mean = acts.ln2_mean + l * B * T;
        float* l_ln2_rstd = acts.ln2_rstd + l * B * T;
        float* l_fch = acts.fch + l * B * T * 4*C;
        float* l_fch_gelu = acts.fch_gelu + l * B * T * 4*C;
        // get the pointers of the gradients of the activations for this layer
        // notice that there is no l *, because we just have a single copy, and keep
        // re-using this memory in every Transformer block as we calculate backward pass

        // we need a B x T x C buffer; thankfully, the forward activation for lnf isn't needed anymore,
        // so we can co-opt it here.
        float* dl_btc = acts.lnf;
        float* dl_bt4c = grads_acts.bt4c;
        float* dl_preatt = grads_acts.preatt;

        // re-use scratch buffer of the forward pass
        float* scratch = acts.output;

        // backprop this layer
        matmul_backward(dl_bt4c, dl_fcprojw, dl_fcprojb, dresidual, l_fch_gelu, l_fcprojw, B, T, 4*C, C);
        gelu_backward(dl_bt4c, l_fch, dl_bt4c, B*T*4*C);
        matmul_backward(dl_btc, dl_fcw, dl_fcb, dl_bt4c, l_ln2, l_fcw, B, T, C, 4 * C);
        // layernorm backward does += to the dresidual, so it correctly accumulates grad from the MLP block above
        layernorm_backward(dresidual, dl_ln2w, dl_ln2b, dl_btc, l_residual2, l_ln2w, l_ln2_mean, l_ln2_rstd, B, T, C);
        matmul_backward(dl_btc, dl_attprojw, dl_attprojb, dresidual, l_atty, l_attprojw, B, T, C, C);
        // we more B x T x (4)C buffers. l_atty and l_fch aren't needed anymore at this point, so reuse their memory
        float* buffer_a = l_atty;
        float* buffer_b = l_fch;        // this is B x T x 4C, so even larger than what we need

        attention_backward(dl_bt4c, buffer_b, dl_preatt, scratch, buffer_a, dl_btc, l_qkvr, l_att, B, T, C, NH);
        matmul_backward(dl_btc, dl_qkvw, dl_qkvb, dl_bt4c, l_ln1, l_qkvw, B, T, C, 3 * C);
        // layernorm backward does += to dresidual, so it correctly accumulates gradient for the Attention block above
        layernorm_backward(dresidual, dl_ln1w, dl_ln1b, dl_btc, residual, l_ln1w, l_ln1_mean, l_ln1_rstd, B, T, C);
    }
    encoder_backward(grads.wte, grads.wpe, dresidual, model->inputs, B, T, C);
}

void gpt2_update(GPT2 *model, float learning_rate, float beta1, float beta2, float eps, float weight_decay, int t) {
    // reference: https://pytorch.org/docs/stable/generated/torch.optim.AdamW.html

    // lazily allocate the memory for m_memory and v_memory
    if (model->m_memory == NULL) {
        cudaCheck(cudaMalloc((void**)&model->m_memory, model->num_parameters * sizeof(float)));
        cudaCheck(cudaMalloc((void**)&model->v_memory, model->num_parameters * sizeof(float)));
        cudaCheck(cudaMemset(model->m_memory, 0, model->num_parameters * sizeof(float)));
        cudaCheck(cudaMemset(model->v_memory, 0, model->num_parameters * sizeof(float)));
        printf("allocated %d MiB for AdamW optimizer state m\n", (int)round(model->num_parameters * sizeof(float) / (1024 * 1024)));
        printf("allocated %d MiB for AdamW optimizer state v\n", (int)round(model->num_parameters * sizeof(float) / (1024 * 1024)));
    }

    int block_size = 512;
    int num_blocks = CEIL_DIV(model->num_parameters, block_size);
    float beta1_correction = 1.0f - powf(beta1, t);
    float beta2_correction = 1.0f - powf(beta2, t);
    adamw_kernel2<<<num_blocks, block_size>>>(model->params_memory, model->grads_memory, model->m_memory, model->v_memory,
                                              model->num_parameters,
                                              learning_rate, beta1, beta2, beta1_correction, beta2_correction, eps, weight_decay);
    cudaCheck(cudaGetLastError());
}

void gpt2_free(GPT2 *model) {
    cudaCheck(cudaFree(model->params_memory));
    cudaCheck(cudaFree(model->grads_memory));
    cudaCheck(cudaFree(model->m_memory));
    cudaCheck(cudaFree(model->v_memory));
    cudaCheck(cudaFree(model->acts_memory));
    cudaCheck(cudaFree(model->grads_acts_memory));
    cudaCheck(cudaFree(model->inputs));
    cudaCheck(cudaFree(model->targets));
    cudaFreeHost(model->cpu_losses);
}

#ifndef TESTING
// if we are TESTING (see test_gpt2.cu), we'll skip the int main below

// ----------------------------------------------------------------------------
// data loader lite: returns random batches of data from a file of integers

typedef struct {
    // hyperparameters
    int B;
    int T;
    // input handling and its state
    FILE* tokens_file;
    long file_size;
    long current_position;
    // output memory
    int* batch;
    int* inputs;
    int* targets;
    // convenience variables
    int num_batches;
} DataLoader;

void dataloader_init(DataLoader *loader, const char* filename, int B, int T) {
    loader->B = B;
    loader->T = T;

    // open the input file for reading
    loader->tokens_file = fopenCheck(filename, "rb");

    // determine the file size
    fseek(loader->tokens_file, 0, SEEK_END);
    loader->file_size = ftell(loader->tokens_file);
    fseek(loader->tokens_file, 0, SEEK_SET);
    if (loader->file_size < (B * T + 1) * sizeof(int)) {
        printf("Error: file size is too small for the batch size and sequence length\n");
        exit(EXIT_FAILURE);
    }
    loader->current_position = 0; // start at the beginning

    // allocate space for B*T + 1 integers to store the inputs and targets
    // Using CUDA CPU pinned memory for faster PCI Express transfers to GPU
    // See: https://developer.nvidia.com/blog/how-optimize-data-transfers-cuda-cc/
    cudaMallocHost((void**)&loader->batch, (B * T + 1) * sizeof(int));
    loader->inputs = loader->batch;
    loader->targets = loader->batch + 1; // targets are shifted by one
    loader->num_batches = loader->file_size / (B * T * sizeof(int));
}

void dataloader_reset(DataLoader *loader) {
    loader->current_position = 0;
}

void dataloader_next_batch(DataLoader *loader) {
    int B = loader->B;
    int T = loader->T;
    // if we are at the end of the file, loop back to the beginning
    if (loader->current_position + (B*T+1) * sizeof(int) > loader->file_size) {
        loader->current_position = 0;
    }
    // read the B*T+1 integers from the file into batch
    fseek(loader->tokens_file, loader->current_position, SEEK_SET);
    freadCheck(loader->batch, sizeof(int), B*T+1, loader->tokens_file);
    // advance the current position by B*T integers
    loader->current_position += B*T * sizeof(int);
}

void dataloader_free(DataLoader *loader) {
    fcloseCheck(loader->tokens_file);
    cudaFreeHost(loader->batch);
}

// ----------------------------------------------------------------------------
// sampler: takes probabilities and samples integers from them

#define GPT2_EOT 50256

unsigned int random_u32(unsigned long long *state) {
    // xorshift rng: https://en.wikipedia.org/wiki/Xorshift#xorshift.2A
    *state ^= *state >> 12;
    *state ^= *state << 25;
    *state ^= *state >> 27;
    return (*state * 0x2545F4914F6CDD1Dull) >> 32;
}
float random_f32(unsigned long long *state) { // random float32 in [0,1)
    return (random_u32(state) >> 8) / 16777216.0f;
}

int sample_softmax(const float* logits, int n, float coin) {
    // sample index from logits (converted to probabilities using softmax)
    // coin is a random number in [0, 1), usually from random_f32()
    double norm = 0;
    for (int i = 0; i < n; i++) {
        norm += expf(logits[i]);
    }
    // instead of dividing all exp(logits), we can just multiply coin.
    coin *= norm;
    float cdf = 0.0f;
    for (int i = 0; i < n; i++) {
        cdf += expf(logits[i]);
        if (coin < cdf) {
            return i;
        }
    }
    return n - 1; // in case of rounding errors
}

// ----------------------------------------------------------------------------
// Tokenizer (only supports decoding: tokens (integers) -> strings)

typedef struct {
    uint32_t vocab_size;
    char **token_table;
    int init_ok;
} Tokenizer;

void safe_printf(const char *piece) {
    // the tokens are raw bytes, and we we only want to print the printable ones
    // many bytes can be various control codes, backspace, etc.
    if (piece == NULL) { return; }
    if (piece[0] == '\0') { return; }
    // handle individual byte tokens
    // every token is asserted to be at least one byte so doing piece[1] is ok
    if (piece[1] == '\0') {
        unsigned char byte_val = piece[0];
        if (!(isprint(byte_val) || isspace(byte_val))) {
            return; // weird byte, don't print it
        }
    }
    printf("%s", piece);
}

void tokenizer_init(Tokenizer *tokenizer, const char *filename) {
    FILE *file = fopen(filename, "rb");
    if (file == NULL) {
        // try to be more helpful as we just added this feature, erase later
        printf("---\n");
        printf("WARNING: Failed to open the tokenizer file %s\n", filename);
        printf("The Tokenizer is a new feature added April 14 2024.\n");
        printf("Re-run `python train_gpt2.py` to write it\n");
        printf("---\n");
        tokenizer->init_ok = 0;
        return;
    }
    // read in the header
    uint32_t header[256];
    freadCheck(header, sizeof(uint32_t), 256, file);
    assert(header[0] == 20240328);
    assert(header[1] == 1);
    tokenizer->vocab_size = header[2];
    // read in all the tokens
    unsigned char length;
    tokenizer->token_table = (char **)mallocCheck(tokenizer->vocab_size * sizeof(char *));
    for (uint32_t i = 0; i < tokenizer->vocab_size; i++) {
        freadCheck(&length, sizeof(unsigned char), 1, file);
        assert(length > 0); // every token should be at least one character
        char *token_bytes = (char *)mallocCheck(length + 1);
        freadCheck(token_bytes, sizeof(char), length, file);
        token_bytes[length] = '\0';  // Add null terminator for printing
        tokenizer->token_table[i] = token_bytes;
    }
    // cleanups
    fcloseCheck(file);
    tokenizer->init_ok = 1;
}

const char *tokenizer_decode(Tokenizer *tokenizer, uint32_t token_id) {
    if (tokenizer->init_ok == 0) {
        return NULL;
    }
    if (token_id < tokenizer->vocab_size) {
        return tokenizer->token_table[token_id];
    } else {
        printf("invalid token id %d!\n", token_id);
        return NULL;
    }
}

void tokenizer_free(Tokenizer *tokenizer) {
    if (tokenizer->init_ok) {
        for (uint32_t i = 0; i < tokenizer->vocab_size; i++) {
            free(tokenizer->token_table[i]);
        }
        free(tokenizer->token_table);
    }
}

// ----------------------------------------------------------------------------
// Logger lite, will probably grow/change some over time

typedef struct {
    FILE *logfile;
    int flush_every; // every how many steps to flush the log
} Logger;

void logger_init(Logger *logger, const char *filename) {
    logger->flush_every = 20;
    logger->logfile = NULL;
    if (filename != NULL) { logger->logfile = fopenCheck(filename, "w"); }
}

void logger_log_val(Logger *logger, int step, float val_loss) {
    if (logger->logfile != NULL) {
        fprintf(logger->logfile, "s:%d tel:%.4f\n", step, val_loss);
    }
}

void logger_log_train(Logger *logger, int step, float train_loss) {
    if (logger->logfile != NULL) {
        fprintf(logger->logfile, "s:%d trl:%.4f\n", step, train_loss);
        if (step % 10 == 0) { fflush(logger->logfile); }
    }
}

void logger_free(Logger *logger) {
    if (logger->logfile != NULL) { fclose(logger->logfile); }
}

// ----------------------------------------------------------------------------
// CLI, poor man's argparse

void error_usage() {
    // default run = debugging run with TinyShakespeare
    // bigger run = train on TinyStories! e.g. val/sample less often, but sample more tokens, write to logfile
    fprintf(stderr, "Usage:   ./train_gpt2cu [options]\n");
    fprintf(stderr, "Example: ./train_gpt2cu -i data/TinyStories -v 100 -s 100 -g 144 -o stories.log\n");
    fprintf(stderr, "Options:\n");
    fprintf(stderr, "  -i <string> input dataset prefix (default = data/tiny_shakespeare)\n");
    fprintf(stderr, "  -o <string> output log file (default = NULL)\n");
    fprintf(stderr, "  -b <int>    batch size B (default = 4)\n");
    fprintf(stderr, "  -t <int>    sequence length T (default = 1024)\n");
    fprintf(stderr, "  -l <float>  learning rate (default = 3e-4f)\n");
    fprintf(stderr, "  -v <int>    val_loss_every, how often we evaluate val loss (default = 20)\n");
    fprintf(stderr, "  -m <int>    val_max_batches, up to how many val batches to estimate val loss? (default = 20)\n");
    fprintf(stderr, "  -s <int>    sample_every, how often we inference the model (default = 20)\n");
    fprintf(stderr, "  -g <int>    genT, how many steps of inference we do (default = 64)\n");
    exit(EXIT_FAILURE);
}

// ----------------------------------------------------------------------------
// main training loop
int main(int argc, char *argv[]) {

    // read in the (optional) command line arguments
    const char* input_dataset_prefix = "data/tiny_shakespeare"; // or e.g. data/TinyStories
    const char* output_log_file = NULL;
<<<<<<< HEAD
    const int B = 4; // batch size
    const int T = 1024; // sequence length max
    float learning_rate = 1e-4f;
=======
    int B = 4; // batch size
    int T = 1024; // sequence length max
    float learning_rate = 3e-4f;
>>>>>>> 48f2170e
    int val_loss_every = 20; // every how many steps do we eval validation loss?
    int val_max_batches = 20; // how many batches max do we eval for validation loss?
    int sample_every = 20; // every how many steps to do inference?
    int genT = 64; // number of steps of inference we will do
    for (int i = 1; i < argc; i+=2) {
        if (i + 1 >= argc) { error_usage(); } // must have arg after flag
        if (argv[i][0] != '-') { error_usage(); } // must start with dash
        if (strlen(argv[i]) != 2) { error_usage(); } // must be -x (one dash, one letter)
        // read in the args
        if (argv[i][1] == 'i') { input_dataset_prefix = argv[i+1]; }
        else if (argv[i][1] == 'o') { output_log_file = argv[i+1]; }
        else if (argv[i][1] == 'b') { B = atoi(argv[i+1]); }
        else if (argv[i][1] == 't') { T = atoi(argv[i+1]); }
        else if (argv[i][1] == 'l') { learning_rate = atof(argv[i+1]); }
        else if (argv[i][1] == 'v') { val_loss_every = atoi(argv[i+1]); }
        else if (argv[i][1] == 'm') { val_max_batches = atoi(argv[i+1]); }
        else if (argv[i][1] == 's') { sample_every = atoi(argv[i+1]); }
        else if (argv[i][1] == 'g') { genT = atoi(argv[i+1]); }
        else { error_usage(); }
    }
    printf("+-----------------------+----------------------------------------------------+\n");
    printf("| Parameter             | Value                                              |\n");
    printf("+-----------------------+----------------------------------------------------+\n");
    printf("| input dataset prefix  | %-50s |\n", input_dataset_prefix);
    printf("| output log file       | %-50s |\n", output_log_file == NULL ? "NULL" : output_log_file);
    printf("| batch size B          | %-50d |\n", B);
    printf("| sequence length T     | %-50d |\n", T);
    printf("| learning rate         | %-50f |\n", learning_rate);
    printf("| val_loss_every        | %-50d |\n", val_loss_every);
    printf("| val_max_batches       | %-50d |\n", val_max_batches);
    printf("| sample_every          | %-50d |\n", sample_every);
    printf("| genT                  | %-50d |\n", genT);
    printf("+-----------------------+----------------------------------------------------+\n");

    // set up the device
    int deviceIdx = 0;
    cudaCheck(cudaSetDevice(deviceIdx));
    cudaDeviceProp deviceProp;
    cudaGetDeviceProperties(&deviceProp, deviceIdx);
    // setup cuBLAS and cuBLASLt
    cublasCheck(cublasCreate(&cublas_handle));
    cublasCheck(cublasLtCreate(&cublaslt_handle));
    // TF32 precision is equivalent to torch.set_float32_matmul_precision('high')
    int enable_tf32 = deviceProp.major >= 8 ? 1 : 0;
    cublas_compute_type = enable_tf32 ? CUBLAS_COMPUTE_32F_FAST_TF32 : CUBLAS_COMPUTE_32F;
    cublasMath_t cublas_math_mode = enable_tf32 ? CUBLAS_TF32_TENSOR_OP_MATH : CUBLAS_DEFAULT_MATH;
    cublasCheck(cublasSetMathMode(cublas_handle, cublas_math_mode));
    cudaCheck(cudaMalloc(&cublaslt_workspace, cublaslt_workspace_size));
    printf("| device                | %-50s |\n", deviceProp.name);
    printf("| TF32                  | %-50s |\n", enable_tf32 ? "enabled" : "disabled");
    printf("+-----------------------+----------------------------------------------------+\n");

    // build the GPT-2 model from a checkpoint
    GPT2 model;
    gpt2_build_from_checkpoint(&model, "gpt2_124M.bin");
    printf("| max_sequence_length T | %-50d |\n", model.config.max_seq_len);
    printf("| vocab_size V          | %-50d |\n", model.config.vocab_size);
    printf("| num_layers L          | %-50d |\n", model.config.num_layers);
    printf("| num_heads NH          | %-50d |\n", model.config.num_heads);
    printf("| channels C            | %-50d |\n", model.config.channels);
    printf("| num_parameters        | %-50zu |\n", model.num_parameters);
    printf("+-----------------------+----------------------------------------------------+\n");

    // build DataLoaders for both train and val
    char train_tokens_filename[128];
    char val_tokens_filename[128];
    assert(strlen(input_dataset_prefix) < 100); // being bit lazy here, make sure we don't overflow
    sprintf(train_tokens_filename, "%s_train.bin", input_dataset_prefix);
    sprintf(val_tokens_filename, "%s_val.bin", input_dataset_prefix);
    DataLoader train_loader;
    dataloader_init(&train_loader, train_tokens_filename, B, T);
    DataLoader val_loader;
    dataloader_init(&val_loader, val_tokens_filename, B, T);
    int train_num_batches = train_loader.num_batches; // let's do 1 epoch by default for now
    int val_num_batches = train_loader.num_batches < val_max_batches ? train_loader.num_batches : val_max_batches;
    printf("| train_num_batches     | %-50d |\n", train_num_batches);
    printf("| val_num_batches       | %-50d |\n", val_num_batches);
    printf("+-----------------------+----------------------------------------------------+\n");

    // print model parameter allocations from gpt2_build_from_checkpoint down here to not mess up our table above
    printf("allocated %d MiB for model parameters\n", (int)round(model.num_parameters * sizeof(float) / (1024 * 1024)));

    // set up the Logger
    Logger logger;
    logger_init(&logger, output_log_file);

    // build the Tokenizer
    Tokenizer tokenizer;
    tokenizer_init(&tokenizer, "gpt2_tokenizer.bin");

    // some memory for generating samples from the model
    unsigned long long rng_state = 1337;
<<<<<<< HEAD
    int gen_tokens[B * T];
    float* cpu_probs = (float*)mallocCheck(model.config.vocab_size * sizeof(float));
=======
    int* gen_tokens = (int*)mallocCheck(B * T * sizeof(int));
    float* cpu_logits = (float*)mallocCheck(model.config.vocab_size * sizeof(float));
>>>>>>> 48f2170e

    // train
    struct timespec start, end;
    double total_sum_iteration_time_s = 0.0;
    for (int step = 0; step <= train_num_batches; step++) {
        int last_step = step == train_num_batches;

        // once in a while estimate the validation loss
        if (step % val_loss_every == 0 || last_step) {
            float val_loss = 0.0f;
            dataloader_reset(&val_loader);
            for (int i = 0; i < val_num_batches; i++) {
                dataloader_next_batch(&val_loader);
                gpt2_forward(&model, val_loader.inputs, val_loader.targets, B, T);
                val_loss += model.mean_loss;
            }
            val_loss /= val_num_batches;
            printf("val loss %f\n", val_loss);
            logger_log_val(&logger, step, val_loss);
        }

        // once in a while do model inference to print generated text
        if (step > 0 && step % sample_every == 0 || last_step) {
            // fill up gen_tokens with the GPT2_EOT, which kicks off the generation
            for(int i = 0; i < B * T; ++i) {
                gen_tokens[i] = GPT2_EOT;
            }
            // now sample from the model autoregressively
            printf("generating:\n---\n");
            for (int t = 1; t < genT; t++) {
                // note that inference is very wasteful here because for each token
                // we re-calculate the forward pass for all of (B,T) positions from scratch
                // but the inference here is just for sanity checking anyway
                // and we can maybe optimize a bit more later, with careful tests
                gpt2_forward(&model, gen_tokens, NULL, B, T);
                // furthermore, below we're only using b=0 (i.e. the first row) of all B rows
                // we're in principle running B "inference streams" in parallel here
                // only using position 0 because it's a bit faster (copy less probs from GPU -> CPU)
                // get the V-dimensional vector probs[0, t-1, :]
                float* logits = model.acts.output + (t - 1) * model.config.vocab_size;
                // move probs back to CPU and sample
                cudaCheck(cudaMemcpy(cpu_logits, logits, model.config.vocab_size * sizeof(float), cudaMemcpyDeviceToHost));
                float coin = random_f32(&rng_state);
                int next_token = sample_softmax(cpu_logits, model.config.vocab_size, coin);
                gen_tokens[t] = next_token;
                // print the generated token, either using the Tokenizer or a fallback
                if (tokenizer.init_ok) {
                    const char* token_str = tokenizer_decode(&tokenizer, next_token);
                    safe_printf(token_str);
                } else {
                    // fall back to printing the token id
                    printf("%d ", next_token);
                }
                fflush(stdout);
            }
            printf("\n---\n");
        }

        // bit confusing: we want to make sure to eval and sample on 0th iteration
        // but also after the very last iteration. so we loop for step <= train_num_batches
        // instead of just < train_num_batches (one extra due to <=), only to do
        // the validation/sampling one last time, and then we break right here as we're done.
        if (last_step) { break; }

        // do a training step
        clock_gettime(CLOCK_MONOTONIC, &start);
        dataloader_next_batch(&train_loader);
        gpt2_forward(&model, train_loader.inputs, train_loader.targets, B, T);
        gpt2_zero_grad(&model);
        gpt2_backward(&model);
        gpt2_update(&model, learning_rate, 0.9f, 0.999f, 1e-8f, 0.0f, step+1);
        cudaCheck(cudaDeviceSynchronize()); // finish all CUDA work to get correct precise timings
        clock_gettime(CLOCK_MONOTONIC, &end);
        double time_elapsed_s = (end.tv_sec - start.tv_sec) + (end.tv_nsec - start.tv_nsec) / 1e9;
        total_sum_iteration_time_s += time_elapsed_s;
        int tokens_per_second = (B * T) / time_elapsed_s;
        printf("step %4d/%d: train loss %f (%f ms, %d tok/s)\n", step + 1, train_num_batches, model.mean_loss, time_elapsed_s * 1000, tokens_per_second);
        logger_log_train(&logger, step, model.mean_loss);
    }
    // add a total average, for optimizations that are only mild improvements
    printf("total average iteration time: %f ms\n", total_sum_iteration_time_s / train_num_batches * 1000);

    // free
    dataloader_free(&train_loader);
    dataloader_free(&val_loader);
    tokenizer_free(&tokenizer);
    gpt2_free(&model);
<<<<<<< HEAD
    free(cpu_probs);
=======
    free(cpu_logits);
    free(gen_tokens);
>>>>>>> 48f2170e
    cudaCheck(cudaFree(cublaslt_workspace));
    cublasCheck(cublasDestroy(cublas_handle));
    cublasCheck(cublasLtDestroy(cublaslt_handle));
    logger_free(&logger);

    return 0;
}
#endif<|MERGE_RESOLUTION|>--- conflicted
+++ resolved
@@ -1866,15 +1866,9 @@
     // read in the (optional) command line arguments
     const char* input_dataset_prefix = "data/tiny_shakespeare"; // or e.g. data/TinyStories
     const char* output_log_file = NULL;
-<<<<<<< HEAD
     const int B = 4; // batch size
     const int T = 1024; // sequence length max
-    float learning_rate = 1e-4f;
-=======
-    int B = 4; // batch size
-    int T = 1024; // sequence length max
     float learning_rate = 3e-4f;
->>>>>>> 48f2170e
     int val_loss_every = 20; // every how many steps do we eval validation loss?
     int val_max_batches = 20; // how many batches max do we eval for validation loss?
     int sample_every = 20; // every how many steps to do inference?
@@ -1967,13 +1961,8 @@
 
     // some memory for generating samples from the model
     unsigned long long rng_state = 1337;
-<<<<<<< HEAD
     int gen_tokens[B * T];
-    float* cpu_probs = (float*)mallocCheck(model.config.vocab_size * sizeof(float));
-=======
-    int* gen_tokens = (int*)mallocCheck(B * T * sizeof(int));
     float* cpu_logits = (float*)mallocCheck(model.config.vocab_size * sizeof(float));
->>>>>>> 48f2170e
 
     // train
     struct timespec start, end;
@@ -2061,12 +2050,7 @@
     dataloader_free(&val_loader);
     tokenizer_free(&tokenizer);
     gpt2_free(&model);
-<<<<<<< HEAD
-    free(cpu_probs);
-=======
     free(cpu_logits);
-    free(gen_tokens);
->>>>>>> 48f2170e
     cudaCheck(cudaFree(cublaslt_workspace));
     cublasCheck(cublasDestroy(cublas_handle));
     cublasCheck(cublasLtDestroy(cublaslt_handle));
